--- conflicted
+++ resolved
@@ -477,13 +477,8 @@
 def from_iso6709(coordinates):
     """Parse |ISO|-6709 coordinate strings.
 
-<<<<<<< HEAD
-    This function will parse |ISO|-6709-1983(E) "Standard representation of
-    latitude, longitude and altitude for geographic point locations" elements.
-=======
-    This function will parse ISO 6709-1983(E) “Standard representation of
+    This function will parse |ISO|-6709-1983(E) “Standard representation of
     latitude, longitude and altitude for geographic point locations” elements.
->>>>>>> 1adf6b10
     Unfortunately, the standard is rather convoluted and this implementation is
     incomplete, but it does support most of the common formats in the wild.
 
@@ -545,13 +540,8 @@
 def to_iso6709(latitude, longitude, altitude=None, format='dd', precision=4):
     """Produce |ISO|-6709 coordinate strings.
 
-<<<<<<< HEAD
-    This function will produce |ISO|-6709-1983(E) "Standard representation of
-    latitude, longitude and altitude for geographic point locations" elements.
-=======
-    This function will produce ISO 6709-1983(E) “Standard representation of
+    This function will produce |ISO|-6709-1983(E) “Standard representation of
     latitude, longitude and altitude for geographic point locations” elements.
->>>>>>> 1adf6b10
 
     See also:
        from_iso6709

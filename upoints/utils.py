--- conflicted
+++ resolved
@@ -122,17 +122,7 @@
 def value_or_empty(value):
     """Return an empty string for display when value is ``None``.
 
-<<<<<<< HEAD
-    >>> value_or_empty(None)
-    ''
-    >>> value_or_empty("test")
-    'test'
-
     :param str value: Value to prepare for display
-=======
-    :type value: ``None``, ``str`` or coercible to ``str``
-    :param value: Value to prepare for display
->>>>>>> 9785f0a9
     :rtype: ``str``
     :return: String representation of ``value``
 
@@ -243,26 +233,8 @@
 def to_dms(angle, style="dms"):
     """Convert decimal angle to degrees, minutes and possibly seconds.
 
-<<<<<<< HEAD
-    >>> to_dms(52.015)
-    (52, 0, 54.0)
-    >>> to_dms(-0.221)
-    (0, -13, -15.600000000000023)
-    >>> to_dms(-0.221, style="dm")
-    (0, -13.26)
-    >>> to_dms(-0.221, style=None)
-    Traceback (most recent call last):
-        ...
-    ValueError: Unknown style type `None'
-
     :param float angle: Angle to convert
     :param str style: Return fractional or whole minutes values
-=======
-    :type angle: ``float`` or coercible to ``float``
-    :param angle: Angle to convert
-    :type style: ``str``
-    :param style: Return fractional or whole minutes values
->>>>>>> 9785f0a9
     :rtype: ``tuple`` of ``int`` objects for values
     :return: Angle converted to degrees, minutes and possibly seconds
     :raise ValueError: Unknown value for ``style``
@@ -285,25 +257,9 @@
 def to_dd(degrees, minutes, seconds=0):
     """Convert degrees, minutes and optionally seconds to decimal angle.
 
-<<<<<<< HEAD
-    >>> "%.3f" % to_dd(52, 0, 54)
-    '52.015'
-    >>> "%.3f" % to_dd(0, -13, -15)
-    '-0.221'
-    >>> "%.3f" % to_dd(0, -13.25)
-    '-0.221'
-
     :param float degrees: Number of degrees
     :param float minutes: Number of minutes
     :param float seconds: Number of seconds
-=======
-    :type degrees: ``float`` or coercible to ``float``
-    :param degrees: Number of degrees
-    :type minutes: ``float`` or coercible to ``float``
-    :param minutes: Number of minutes
-    :type seconds: ``float`` or coercible to ``float``
-    :param seconds: Number of seconds
->>>>>>> 9785f0a9
     :rtype: ``float``
     :return: Angle converted to decimal degrees
 
@@ -348,37 +304,9 @@
 def angle_to_name(angle, segments=8, abbr=False):
     """Convert angle in to direction name.
 
-<<<<<<< HEAD
-    >>> angle_to_name(0)
-    'North'
-    >>> angle_to_name(360)
-    'North'
-    >>> angle_to_name(45)
-    'North-east'
-    >>> angle_to_name(292)
-    'West'
-    >>> angle_to_name(293)
-    'North-west'
-    >>> angle_to_name(0, 4)
-    'North'
-    >>> angle_to_name(360, 16)
-    'North'
-    >>> angle_to_name(45, 4, True)
-    'NE'
-    >>> angle_to_name(292, 16, True)
-    'WNW'
-
     :param float angle: Angle in degrees to convert to direction name
     :param int segments: Number of segments to split compass in to
     :param bool abbr: Whether to return abbreviated direction string
-=======
-    :type angle: ``float`` or coercible to ``float``
-    :param angle: Angle in degrees to convert to direction name
-    :type segments: ``int``
-    :param segments: Number of segments to split compass in to
-    :type abbr: ``bool``
-    :param abbr: Whether to return abbreviated direction string
->>>>>>> 9785f0a9
     :rtype: ``str``
     :return: Direction name for ``angle``
 
@@ -407,21 +335,7 @@
     def __init__(self, tzstring):
         """Initialise a new ``TzOffset`` object.
 
-<<<<<<< HEAD
-        >>> TzOffset("+00:00").utcoffset()
-        datetime.timedelta(0)
-        >>> TzOffset("-00:00").utcoffset()
-        datetime.timedelta(0)
-        >>> TzOffset("+05:30").utcoffset()
-        datetime.timedelta(0, 19800)
-        >>> TzOffset("-08:00").utcoffset()
-        datetime.timedelta(-1, 57600)
-
         :param str tzstring: `ISO 8601`_ style timezone definition
-=======
-        :type tzstring: ``str``
-        :param tzstring: `ISO 8601`_ style timezone definition
->>>>>>> 9785f0a9
 
         .. _ISO 8601: http://www.cl.cam.ac.uk/~mgk25/iso-time.html
 
@@ -499,23 +413,7 @@
     def parse_isoformat(timestamp):
         """Parse an ISO 8601 formatted time stamp.
 
-<<<<<<< HEAD
-        >>> Timestamp.parse_isoformat("2008-02-06T13:33:26+0000")
-        Timestamp(2008, 2, 6, 13, 33, 26, tzinfo=TzOffset('+00:00'))
-        >>> Timestamp.parse_isoformat("2008-02-06T13:33:26+00:00")
-        Timestamp(2008, 2, 6, 13, 33, 26, tzinfo=TzOffset('+00:00'))
-        >>> Timestamp.parse_isoformat("2008-02-06T13:33:26+05:30")
-        Timestamp(2008, 2, 6, 13, 33, 26, tzinfo=TzOffset('+05:30'))
-        >>> Timestamp.parse_isoformat("2008-02-06T13:33:26-08:00")
-        Timestamp(2008, 2, 6, 13, 33, 26, tzinfo=TzOffset('-08:00'))
-        >>> Timestamp.parse_isoformat("2008-02-06T13:33:26z")
-        Timestamp(2008, 2, 6, 13, 33, 26, tzinfo=TzOffset('+00:00'))
-
         :param str timestamp: Timestamp to parse
-=======
-        :type timestamp: ``str``
-        :param timestamp: Timestamp to parse
->>>>>>> 9785f0a9
         :rtype: ``Timestamp``
         :return: Parsed timestamp
 
@@ -557,56 +455,7 @@
 
        :func:`to_iso6709`
 
-<<<<<<< HEAD
-    The following tests are from the examples contained in the `wikipedia
-    ISO 6709 page`_:
-
-    >>> from_iso6709("+00-025/") # Atlantic Ocean
-    (0.0, -25.0, None)
-    >>> from_iso6709("+46+002/") # France
-    (46.0, 2.0, None)
-    >>> from_iso6709("+4852+00220/") # Paris
-    (48.86666666666667, 2.3333333333333335, None)
-    >>> from_iso6709("+48.8577+002.295/") # Eiffel Tower
-    (48.8577, 2.295, None)
-    >>> from_iso6709("+27.5916+086.5640+8850/") # Mount Everest
-    (27.5916, 86.564, 8850.0)
-    >>> from_iso6709("+90+000/") # North Pole
-    (90.0, 0.0, None)
-    >>> from_iso6709("+00-160/") # Pacific Ocean
-    (0.0, -160.0, None)
-    >>> from_iso6709("-90+000+2800/") # South Pole
-    (-90.0, 0.0, 2800.0)
-    >>> from_iso6709("+38-097/") # United States
-    (38.0, -97.0, None)
-    >>> from_iso6709("+40.75-074.00/") # New York City
-    (40.75, -74.0, None)
-    >>> from_iso6709("+40.6894-074.0447/") # Statue of Liberty
-    (40.6894, -74.0447, None)
-
-    The following tests are from the `Latitude, Longitude and Altitude format
-    for geospatial information`_ page:
-
-    >>> from_iso6709("+27.5916+086.5640+8850/") # Mount Everest
-    (27.5916, 86.564, 8850.0)
-    >>> from_iso6709("-90+000+2800/") # South Pole
-    (-90.0, 0.0, 2800.0)
-    >>> from_iso6709("+40.75-074.00/") # New York City
-    (40.75, -74.0, None)
-    >>> from_iso6709("+352139+1384339+3776/") # Mount Fuji
-    (35.36083333333333, 138.7275, 3776.0)
-    >>> from_iso6709("+35.658632+139.745411/") # Tokyo Tower
-    (35.658632, 139.745411, None)
-    >>> from_iso6709("+35.658632+1/") # Broken
-    Traceback (most recent call last):
-        ...
-    ValueError: Incorrect format for longitude `+1'
-
     :page str coordinates: ISO 6709 coordinates string
-=======
-    :type coordinates: ``str``
-    :page coordinates: ISO 6709 coordinates string
->>>>>>> 9785f0a9
     :rtype: ``tuple``
     :return: A tuple consisting of latitude and longitude in degrees, along
         with the elevation in metres
@@ -660,68 +509,11 @@
 
        :func:`from_iso6709`
 
-<<<<<<< HEAD
-    The following tests are from the examples contained in the `wikipedia ISO
-    6709 page`:
-
-    >>> to_iso6709(0.0, -25.0, None, "d")  # Atlantic Ocean
-    '+00-025/'
-    >>> to_iso6709(46.0, 2.0, None, "d")  # France
-    '+46+002/'
-    >>> to_iso6709(48.866666666666667, 2.3333333333333335, None, "dm")  # Paris
-    '+4852+00220/'
-    >>> # The following test is skipped, because the example from wikipedia
-    >>> # uses differing precision widths for latitude and longitude. Also,
-    >>> # that degree of formatting flexibility is not seen anywhere else and
-    >>> # adds very little.
-    >>> to_iso6709(48.857700000000001, 2.2949999999999999, None)  # Eiffel Tower # doctest: +SKIP
-    '+48.8577+002.295/'
-    >>> to_iso6709(27.5916, 86.563999999999993, 8850.0)  # Mount Everest
-    '+27.5916+086.5640+8850/'
-    >>> to_iso6709(90.0, 0.0, None, "d")  # North Pole
-    '+90+000/'
-    >>> to_iso6709(0.0, -160.0, None, "d")  # Pacific Ocean
-    '+00-160/'
-    >>> to_iso6709(-90.0, 0.0, 2800.0, "d")  # South Pole
-    '-90+000+2800/'
-    >>> to_iso6709(38.0, -97.0, None, "d")  # United States
-    '+38-097/'
-    >>> to_iso6709(40.75, -74.0, None, precision=2)  # New York City
-    '+40.75-074.00/'
-    >>> to_iso6709(40.689399999999999, -74.044700000000006, None)  # Statue of Liberty
-    '+40.6894-074.0447/'
-
-    The following tests are from the `Latitude, Longitude and Altitude format
-    for geospatial information`_ page:
-
-    >>> to_iso6709(27.5916, 86.563999999999993, 8850.0) # Mount Everest
-    '+27.5916+086.5640+8850/'
-    >>> to_iso6709(-90.0, 0.0, 2800.0, "d") # South Pole
-    '-90+000+2800/'
-    >>> to_iso6709(40.75, -74.0, None, precision=2) # New York City
-    '+40.75-074.00/'
-    >>> to_iso6709(35.360833333333332, 138.72749999999999, 3776.0, "dms")  # Mount Fuji
-    '+352139+1384339+3776/'
-    >>> to_iso6709(35.658631999999997, 139.74541099999999, None, precision=6)  # Tokyo Tower
-    '+35.658632+139.745411/'
-
     :param float latitude: Location's latitude
     :param float longitude: Location's longitude
     :param float altitude: Location's altitude
     :param str format: Format type for string
     :param int precision: Latitude/longitude precision
-=======
-    :type latitude: ``float`` or coercible to ``float``
-    :param latitude: Location's latitude
-    :type longitude: ``float`` or coercible to ``float``
-    :param longitude: Location's longitude
-    :type altitude: ``float`` or coercible to ``float``
-    :param altitude: Location's altitude
-    :type format: ``str``
-    :param format: Format type for string
-    :type precision: ``int``
-    :param precision: Latitude/longitude precision
->>>>>>> 9785f0a9
     :rtype: ``str``
     :return: ISO 6709 coordinates string
     :raise ValueError: Unknown value for ``format``
@@ -770,26 +562,8 @@
 def angle_to_distance(angle, units="metric"):
     """Convert angle in to distance along a great circle.
 
-<<<<<<< HEAD
-    >>> "%.3f" % angle_to_distance(1)
-    '111.125'
-    >>> "%i" % angle_to_distance(360, "imperial")
-    '24863'
-    >>> "%i" % angle_to_distance(1.0/60, "nautical")
-    '1'
-    >>> "%i" % angle_to_distance(10, "baseless")
-    Traceback (most recent call last):
-        ...
-    ValueError: Unknown units type `baseless'
-
     :param float angle: Angle in degrees to convert to distance
     :param str units: Unit type to be used for distances
-=======
-    :type angle: ``float`` or coercible to ``float``
-    :param angle: Angle in degrees to convert to distance
-    :type units: ``str``
-    :param units: Unit type to be used for distances
->>>>>>> 9785f0a9
     :rtype: ``float``
     :return: Distance in ``units``
     :raise ValueError: Unknown value for ``units``
@@ -810,22 +584,8 @@
 def distance_to_angle(distance, units="metric"):
     """Convert a distance in to an angle along a great circle.
 
-<<<<<<< HEAD
-    >>> "%.3f" % round(distance_to_angle(111.212))
-    '1.000'
-    >>> "%i" % round(distance_to_angle(24882, "imperial"))
-    '360'
-    >>> "%i" % round(distance_to_angle(60, "nautical"))
-    '1'
-
     :param float distance: Distance to convert to degrees
     :param str units: Unit type to be used for distances
-=======
-    :type distance: ``float`` or coercible to ``float``
-    :param distance: Distance to convert to degrees
-    :type units: ``str``
-    :param units: Unit type to be used for distances
->>>>>>> 9785f0a9
     :rtype: ``float``
     :return: Angle in degrees
     :raise ValueError: Unknown value for ``units``
@@ -846,19 +606,7 @@
 def from_grid_locator(locator):
     """Calculate geodesic latitude/longitude from Maidenhead locator.
 
-<<<<<<< HEAD
-    >>> "%.3f, %.3f" % from_grid_locator("BL11bh16")
-    '21.319, -157.904'
-    >>> "%.3f, %.3f" % from_grid_locator("IO92va")
-    '52.021, -0.208'
-    >>> "%.3f, %.3f" % from_grid_locator("IO92")
-    '52.021, -1.958'
-
     :param str locator: Maidenhead locator string
-=======
-    :type locator: ``str``
-    :param locator: Maidenhead locator string
->>>>>>> 9785f0a9
     :rtype: ``tuple`` of ``float`` objects
     :return: Geodesic latitude and longitude values
     :raise ValueError: Incorrect grid locator length
@@ -938,25 +686,9 @@
 def to_grid_locator(latitude, longitude, precision="square"):
     """Calculate Maidenhead locator from latitude and longitude.
 
-<<<<<<< HEAD
-    >>> to_grid_locator(21.319, -157.904, "extsquare")
-    'BL11bh16'
-    >>> to_grid_locator(52.021, -0.208, "subsquare")
-    'IO92va'
-    >>> to_grid_locator(52.021, -1.958)
-    'IO92'
-
     :param float latitude: Position's latitude
     :param float longitude: Position's longitude
     :param str precision: Precision with which generate locator string
-=======
-    :type latitude: ``float``
-    :param latitude: Position's latitude
-    :type longitude: ``float``
-    :param longitude: Position's longitude
-    :type precision: ``str``
-    :param precision: Precision with which generate locator string
->>>>>>> 9785f0a9
     :rtype: ``str``
     :return: Maidenhead locator for latitude and longitude
     :raise ValueError: Invalid precision identifier
@@ -1014,29 +746,7 @@
 def parse_location(location):
     """Parse latitude and longitude from string location.
 
-<<<<<<< HEAD
-    >>> "%.3f;%.3f" % parse_location("52.015;-0.221")
-    '52.015;-0.221'
-    >>> "%.3f;%.3f" % parse_location("52.015,-0.221")
-    '52.015;-0.221'
-    >>> "%.3f;%.3f" % parse_location("52.015 -0.221")
-    '52.015;-0.221'
-    >>> "%.3f;%.3f" % parse_location("52.015N 0.221W")
-    '52.015;-0.221'
-    >>> "%.3f;%.3f" % parse_location("52.015 N 0.221 W")
-    '52.015;-0.221'
-    >>> "%.3f;%.3f" % parse_location("52d00m54s N 0d13m15s W")
-    '52.015;-0.221'
-    >>> "%.3f;%.3f" % parse_location("52d0m54s N 000d13m15s W")
-    '52.015;-0.221'
-    >>> "%.3f;%.3f" % parse_location('''52d0'54" N 000d13'15" W''')
-    '52.015;-0.221'
-
     :param str location: String to parse
-=======
-    :type location: ``str``
-    :param location: String to parse
->>>>>>> 9785f0a9
     :rtype: ``tuple`` of ``float`` objects
     :return: Latitude and longitude of location
 
@@ -1133,45 +843,12 @@
         United States Naval Observatory
         Washington, DC 20392
 
-<<<<<<< HEAD
-    >>> sun_rise_set(52.015, -0.221, datetime.date(2007, 6, 15))
-    datetime.time(3, 40)
-    >>> sun_rise_set(52.015, -0.221, datetime.date(2007, 6, 15), "set")
-    datetime.time(20, 22)
-    >>> sun_rise_set(52.015, -0.221, datetime.date(2007, 6, 15), timezone=60)
-    datetime.time(4, 40)
-    >>> sun_rise_set(52.015, -0.221, datetime.date(2007, 6, 15), "set", 60)
-    datetime.time(21, 22)
-    >>> sun_rise_set(52.015, -0.221, datetime.date(1993, 12, 11))
-    datetime.time(7, 58)
-    >>> sun_rise_set(52.015, -0.221, datetime.date(1993, 12, 11), "set")
-    datetime.time(15, 49)
-    >>> sun_rise_set(89, 0, datetime.date(2007, 12, 21))
-    >>> sun_rise_set(52.015, -0.221, datetime.date(2007, 2, 21))
-    datetime.time(7, 4)
-    >>> sun_rise_set(52.015, -0.221, datetime.date(2007, 1, 21))
-    datetime.time(7, 56)
-
     :param float latitude: Location's latitude
     :param float longitude: Location's longitude
     :param datetime.date date: Calculate rise or set for given date
     :param str mode: Which time to calculate
     :param int timezone: Offset from UTC in minutes
     :param str zenith: Calculate rise/set events, or twilight times
-=======
-    :type latitude: ``float`` or coercible to ``float``
-    :param latitude: Location's latitude
-    :type longitude: ``float`` or coercible to ``float``
-    :param longitude: Location's longitude
-    :type date: :class:`datetime.date`:
-    :param date: Calculate rise or set for given date
-    :type mode: ``str``
-    :param mode: Which time to calculate
-    :type timezone: ``int``
-    :param timezone: Offset from UTC in minutes
-    :type zenith: ``None`` or ``str``
-    :param zenith: Calculate rise/set events, or twilight times
->>>>>>> 9785f0a9
     :rtype: :class:`datetime.time` or ``None``
     :return: The time for the given event in the specified timezone, or
         ``None`` if the event doesn't occur on the given date
@@ -1274,37 +951,11 @@
     Astronomical twilight starts/ends when the Sun's centre is 18 degrees below
     the horizon.
 
-<<<<<<< HEAD
-    >>> sun_events(52.015, -0.221, datetime.date(2007, 6, 15),
-    ...            zenith="astronomical")
-    (None, None)
-    >>> sun_events(40.638611, -73.762222, datetime.date(2007, 6, 15),
-    ...            zenith="astronomical") # JFK
-    (datetime.time(7, 14), datetime.time(2, 36))
-    >>> sun_events(49.016666, -2.5333333, datetime.date(2007, 6, 15),
-    ...            zenith="astronomical") # CDG
-    (None, None)
-    >>> sun_events(35.549999, 139.78333333, datetime.date(2007, 6, 15),
-    ...            zenith="astronomical") # TIA
-    (datetime.time(17, 34), datetime.time(11, 48))
-
     :param float latitude: Location's latitude
     :param float longitude: Location's longitude
     :param datetime.date date: Calculate rise or set for given date
     :param int timezone: Offset from UTC in minutes
     :param str zenith: Calculate rise/set events, or twilight times
-=======
-    :type latitude: ``float`` or coercible to ``float``
-    :param latitude: Location's latitude
-    :type longitude: ``float`` or coercible to ``float``
-    :param longitude: Location's longitude
-    :type date: :class:`datetime.date`
-    :param date: Calculate rise or set for given date
-    :type timezone: ``int``
-    :param timezone: Offset from UTC in minutes
-    :type zenith: ``None`` or ``str``
-    :param zenith: Calculate rise/set events, or twilight times
->>>>>>> 9785f0a9
     :rtype: ``tuple`` of :class:`datetime.time`
     :return: The time for the given events in the specified timezone
 
@@ -1405,25 +1056,7 @@
     for use with trigpointing databases that are keyed on the OSGB36 datum, but
     it has been expanded to cover other ellipsoids.
 
-<<<<<<< HEAD
-    >>> calc_radius(52.015)
-    6375.166025311857
-    >>> calc_radius(0)
-    6335.438700909687
-    >>> calc_radius(90)
-    6399.593942121543
-    >>> calc_radius(52.015, "FAI sphere")
-    6371.0
-    >>> calc_radius(0, "Airy (1830)")
-    6335.022178542022
-    >>> calc_radius(90, "International")
-    6399.936553871439
-
     :param float latitude: Latitude to calculate earth radius for
-=======
-    :type latitude: ``float``
-    :param latitude: Latitude to calculate earth radius for
->>>>>>> 9785f0a9
     :type ellipsoid: ``tuple`` of ``float`` objects
     :param ellipsoid: Ellipsoid model to use for calculation
     :rtype: ``float``

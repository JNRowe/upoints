#
# coding=utf-8
"""geonames - Imports geonames.org data files."""
# Copyright © 2007-2017  James Rowe <jnrowe@gmail.com>
#
# This file is part of upoints.
#
# upoints is free software: you can redistribute it and/or modify it under the
# terms of the GNU General Public License as published by the Free Software
# Foundation, either version 3 of the License, or (at your option) any later
# version.
#
# upoints is distributed in the hope that it will be useful, but WITHOUT ANY
# WARRANTY; without even the implied warranty of MERCHANTABILITY or FITNESS FOR
# A PARTICULAR PURPOSE.  See the GNU General Public License for more details.
#
# You should have received a copy of the GNU General Public License along with
# upoints.  If not, see <http://www.gnu.org/licenses/>.

import datetime

try:
    from dateutil import tz
except ImportError:
    #: ``dateutil`` module reference if available
    tz = None

from . import (point, trigpoints, utils)


class Location(trigpoints.Trigpoint):
    """Class for representing a location from a geonames.org_ data file.

    All country codes are specified with their two letter ISO-3166 country
    code.

    .. versionadded:: 0.3.0

    :cvar __TIMEZONES: ``dateutil.gettz`` cache to speed up generation

    .. _geonames.org: http://www.geonames.org/
    """

    __slots__ = ('geonameid', 'asciiname', 'alt_names', 'feature_class',
                 'feature_code', 'country', 'alt_country', 'admin1', 'admin2',
                 'admin3', 'admin4', 'population', 'altitude', 'gtopo30',
                 'tzname', 'modified_date')

    if tz:
        __TIMEZONES = {}

    def __init__(self, geonameid, name, asciiname, alt_names, latitude,
                 longitude, feature_class, feature_code, country, alt_country,
                 admin1, admin2, admin3, admin4, population, altitude, gtopo30,
                 tzname, modified_date, timezone=None):
        """Initialise a new ``Location`` object.

<<<<<<< HEAD
        :param int geonameid: ID of record in geonames database
        :param unicode name: Name of geographical location
        :param str asciiname: Name of geographical location in ASCII encoding
        :type alt_names: ``list`` of ``unicode``
        :param alt_names: Alternate names for the location
        :param float latitude: Location's latitude
        :param float longitude: Location's longitude
        :param str feature_class: Location's type
        :param str feature_code: Location's code
        :param str country: Location's country
        :param str alt_country: Alternate country codes for location
        :param str admin1: FIPS code (subject to change to ISO code), ISO code
            for the US and CH
        :param str admin2: Code for the second administrative division, a
            county in the US
        :param str admin3: Code for third level administrative division
        :param str admin4: Code for fourth level administrative division
        :param int population: Location's population, if applicable
        :param int altitude: Location's elevation
        :param int gtopo30: Average elevation of 900 square metre region, if
            available
        :param str tzname: The timezone identifier using POSIX timezone names
        :param datetime.date modified_date: Location's last modification date
            in the geonames databases
        :param int timezone: The non-DST timezone offset from UTC in minutes
=======
        Args:
            geonameid (int): ID of record in geonames database
            name (unicode): Name of geographical location
            asciiname (str): Name of geographical location in ASCII encoding
            alt_names (list of unicode): Alternate names for the location
            latitude (float): Location's latitude
            longitude (float): Location's longitude
            feature_class (str): Location's type
            feature_code (str): Location's code
            country (str): Location's country
            alt_country (str): Alternate country codes for location
            admin1 (str): FIPS code (subject to change to ISO code), ISO code
                for the US and CH
            admin2 (str): Code for the second administrative division, a county
                in the US
            admin3 (str): Code for third level administrative division
            admin4 (str): Code for fourth level administrative division
            population (int): Location's population, if applicable
            altitude (int): Location's elevation
            gtopo30 (int): Average elevation of 900 square metre region, if
                available
            tzname (str): The timezone identifier using POSIX timezone names
            modified_date (datetime.date): Location's last modification date
                in the geonames databases
            timezone (int): The non-DST timezone offset from UTC in minutes
>>>>>>> f769822b
        """
        super(Location, self).__init__(latitude, longitude, altitude, name)
        self.geonameid = geonameid
        self.name = name
        self.asciiname = asciiname
        self.alt_names = alt_names
        self.latitude = latitude
        self.longitude = longitude
        self.feature_class = feature_class
        self.feature_code = feature_code
        self.country = country
        self.alt_country = alt_country
        self.admin1 = admin1
        self.admin2 = admin2
        self.admin3 = admin3
        self.admin4 = admin4
        self.population = population
        self.altitude = altitude
        self.gtopo30 = gtopo30
        self.tzname = tzname
        self.modified_date = modified_date
        if timezone is not None:
            self.timezone = timezone
        elif tz:
            if tzname in Location.__TIMEZONES:
                self.timezone = Location.__TIMEZONES[tzname]
            else:
                self.timezone = int(tz.gettz(tzname)._ttinfo_std.offset / 60)
                Location.__TIMEZONES[tzname] = self.timezone
        else:
            self.timezone = None

    def __str__(self):
        """Pretty printed location string.

        See also:
            trigpoints.point.Point

        Returns:
            str: Human readable string representation of ``Location`` object
        """
        return self.__format__()

    def __format__(self, format_spec='dd'):
        """Extended pretty printing for location strings.

        Args:
            format_spec (str): Coordinate formatting system to use

        Returns:
            str: Human readable string representation of ``Point`` object

        Raises:
            ValueError: Unknown value for ``format_spec``
        """
        text = super(Location.__base__, self).__format__(format_spec)

        if self.alt_names:
            return '%s (%s - %s)' % (self.name, ', '.join(self.alt_names),
                                     text)
        else:
            return '%s (%s)' % (self.name, text)


class Locations(point.Points):
    """Class for representing a group of :class:`Location` objects.

    .. versionadded:: 0.5.1
    """

    def __init__(self, data=None, tzfile=None):
        """Initialise a new ``Locations`` object."""
        super(Locations, self).__init__()
        if tzfile:
            self.import_timezones_file(tzfile)
        else:
            self.timezones = {}

        self._data = data
        self._tzfile = tzfile

        if data:
            self.import_locations(data)

    def import_locations(self, data):
        """Parse geonames.org country database exports.

        ``import_locations()`` returns a list of :class:`trigpoints.Trigpoint`
        objects generated from the data exported by geonames.org_.

        It expects data files in the following tab separated format::

            2633441	Afon Wyre	Afon Wyre	River Wayrai,River Wyrai,Wyre	52.3166667	-4.1666667	H	STM	GB	GB	00				0		-9999	Europe/London	1994-01-13
            2633442	Wyre	Wyre	Viera	59.1166667	-2.9666667	T	ISL	GB	GB	V9				0		1	Europe/London	2004-09-24
            2633443	Wraysbury	Wraysbury	Wyrardisbury	51.45	-0.55	P	PPL	GB		P9				0		28	Europe/London	2006-08-21

        Files containing the data in this format can be downloaded from the
        geonames.org_ site in their `database export page`_.

        Files downloaded from the geonames site when processed by
        ``import_locations()`` will return ``list`` objects of the following
        style::

            [Location(2633441, "Afon Wyre", "Afon Wyre",
                      ['River Wayrai', 'River Wyrai', 'Wyre'],
                      52.3166667, -4.1666667, "H", "STM", "GB", ['GB'], "00",
                      None, None, None, 0, None, -9999, "Europe/London",
                      datetime.date(1994, 1, 13)),
             Location(2633442, "Wyre", "Wyre", ['Viera'], 59.1166667,
                      -2.9666667, "T", "ISL", "GB", ['GB'], "V9", None, None,
                      None, 0, None, 1, "Europe/London",
                      datetime.date(2004, 9, 24)),
             Location(2633443, "Wraysbury", "Wraysbury", ['Wyrardisbury'],
                      51.45, -0.55, "P", "PPL", "GB", None, "P9", None, None,
                      None, 0, None, 28, "Europe/London",
                      datetime.date(2006, 8, 21))]

        Args:
            data (iter): geonames.org locations data to read

        Returns:
            list: geonames.org identifiers with :class:`Location` objects

        Raises:
            FileFormatError: Unknown file format

        .. _geonames.org: http://www.geonames.org/
        .. _database export page: http://download.geonames.org/export/dump/
        """
        self._data = data
        field_names = ('geonameid', 'name', 'asciiname', 'alt_names',
                       'latitude', 'longitude', 'feature_class',
                       'feature_code', 'country', 'alt_country', 'admin1',
                       'admin2', 'admin3', 'admin4', 'population', 'altitude',
                       'gtopo30', 'tzname', 'modified_date')
        comma_split = lambda s: s.split(',')
        date_parse = lambda s: datetime.date(*map(int, s.split('-')))
        or_none = lambda x, s: x(s) if s else None
        str_or_none = lambda s: or_none(str, s)
        float_or_none = lambda s: or_none(float, s)
        int_or_none = lambda s: or_none(int, s)
        tz_parse = lambda s: self.timezones[s][0] if self.timezones else None
        field_parsers = (int_or_none, str_or_none, str_or_none, comma_split,
                         float_or_none, float_or_none, str_or_none,
                         str_or_none, str_or_none, comma_split, str_or_none,
                         str_or_none, str_or_none, str_or_none, int_or_none,
                         int_or_none, int_or_none, tz_parse, date_parse)
        data = utils.prepare_csv_read(data, field_names, delimiter=r"	")
        for row in data:
            try:
                for name, parser in zip(field_names, field_parsers):
                    row[name] = parser(row[name])
            except ValueError:
                raise utils.FileFormatError('geonames.org')
            self.append(Location(**row))

    def import_timezones_file(self, data):
        """Parse geonames.org_ timezone exports.

        ``import_timezones_file()`` returns a dictionary with keys containing
        the timezone identifier, and values consisting of a UTC offset and UTC
        offset during daylight savings time in minutes.

        It expects data files in the following format::

            Europe/Andorra	1.0	2.0
            Asia/Dubai	4.0	4.0
            Asia/Kabul	4.5	4.5

        Files containing the data in this format can be downloaded from the
        geonames site in their `database export page`_

        Files downloaded from the geonames site when processed by
        ``import_timezones_file()`` will return ``dict`` object of the
        following style::

            {"Europe/Andorra": (60, 120),
             "Asia/Dubai": (240, 240),
             "Asia/Kabul": (270, 270)}

        Args:
            data (iter): geonames.org timezones data to read

        Returns:
            list: geonames.org timezone identifiers with their UTC offsets

        Raises:
            FileFormatError: Unknown file format

        .. _geonames.org: http://www.geonames.org/
        .. _database export page: http://download.geonames.org/export/dump/
        """
        self._tzfile = data
        field_names = ('ident', 'gmt_offset', 'dst_offset')
        time_parse = lambda n: int(float(n) * 60)
        data = utils.prepare_csv_read(data, field_names, delimiter=r"	")

        self.timezones = {}
        for row in data:
            if row['ident'] == 'TimeZoneId':
                continue
            try:
                delta = list(map(time_parse,
                                 (row['gmt_offset'], row['dst_offset'])))
            except ValueError:
                raise utils.FileFormatError('geonames.org')
            self.timezones[row['ident']] = delta<|MERGE_RESOLUTION|>--- conflicted
+++ resolved
@@ -55,33 +55,6 @@
                  tzname, modified_date, timezone=None):
         """Initialise a new ``Location`` object.
 
-<<<<<<< HEAD
-        :param int geonameid: ID of record in geonames database
-        :param unicode name: Name of geographical location
-        :param str asciiname: Name of geographical location in ASCII encoding
-        :type alt_names: ``list`` of ``unicode``
-        :param alt_names: Alternate names for the location
-        :param float latitude: Location's latitude
-        :param float longitude: Location's longitude
-        :param str feature_class: Location's type
-        :param str feature_code: Location's code
-        :param str country: Location's country
-        :param str alt_country: Alternate country codes for location
-        :param str admin1: FIPS code (subject to change to ISO code), ISO code
-            for the US and CH
-        :param str admin2: Code for the second administrative division, a
-            county in the US
-        :param str admin3: Code for third level administrative division
-        :param str admin4: Code for fourth level administrative division
-        :param int population: Location's population, if applicable
-        :param int altitude: Location's elevation
-        :param int gtopo30: Average elevation of 900 square metre region, if
-            available
-        :param str tzname: The timezone identifier using POSIX timezone names
-        :param datetime.date modified_date: Location's last modification date
-            in the geonames databases
-        :param int timezone: The non-DST timezone offset from UTC in minutes
-=======
         Args:
             geonameid (int): ID of record in geonames database
             name (unicode): Name of geographical location
@@ -107,7 +80,6 @@
             modified_date (datetime.date): Location's last modification date
                 in the geonames databases
             timezone (int): The non-DST timezone offset from UTC in minutes
->>>>>>> f769822b
         """
         super(Location, self).__init__(latitude, longitude, altitude, name)
         self.geonameid = geonameid

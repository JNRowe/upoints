#
# coding=utf-8
"""gpx - Imports GPS eXchange format data files"""
# Copyright (C) 2006-2012  James Rowe <jnrowe@gmail.com>
#
# This program is free software: you can redistribute it and/or modify
# it under the terms of the GNU General Public License as published by
# the Free Software Foundation, either version 3 of the License, or
# (at your option) any later version.
#
# This program is distributed in the hope that it will be useful,
# but WITHOUT ANY WARRANTY; without even the implied warranty of
# MERCHANTABILITY or FITNESS FOR A PARTICULAR PURPOSE.  See the
# GNU General Public License for more details.
#
# You should have received a copy of the GNU General Public License
# along with this program.  If not, see <http://www.gnu.org/licenses/>.
#

import logging
import time

from functools import partial
from operator import attrgetter
from xml.etree import ElementTree

try:
    from xml.etree import cElementTree as ET
except ImportError:
    try:
        from lxml import etree as ET
    except ImportError:
        ET = ElementTree
        logging.info("cElementTree is unavailable. XML processing will be "
                     "much slower with ElementTree")
if not ET.__name__ in ("xml.etree.cElementTree", 'lxml.etree'):
    logging.warning("You have the fast cElementTree module available, if you "
                    "choose to use the human readable namespace prefixes in "
                    "XML output element generation will use the much slower "
                    "ElementTree code.  Slowdown can be in excess of five "
                    "times.")

from upoints import (point, utils)

#: Supported GPX namespace version to URI mapping
GPX_VERSIONS = {
  "1.0": "http://www.topografix.com/GPX/1/0",
  "1.1": "http://www.topografix.com/GPX/1/1",
}

#: Default GPX version to output
# Changing this will cause tests to fail.
DEF_GPX_VERSION = "1.1"


def create_elem(tag, attr=None, text=None, gpx_version=DEF_GPX_VERSION,
                human_namespace=False):
    """Create a partial :class:`ET.Element` wrapper with namespace defined.

    :param str tag:    Tag name
    :param dict attr: Default attributes for tag
    :param str text: Text content for the tag
    :param str gpx_version: GPX version to use
    :param bool human_namespace: Whether to generate output using human readable
        namespace prefixes
    :rtype: ``function``
    :return: :class:`ET.Element` wrapper with predefined namespace

    """
    if not attr:
        attr = {}
    try:
        gpx_ns = GPX_VERSIONS[gpx_version]
    except KeyError:
        raise KeyError("Unknown GPX version `%s'" % gpx_version)
    if human_namespace:
        ElementTree._namespace_map[gpx_ns] = "gpx"
        element = ElementTree.Element("{%s}%s" % (gpx_ns, tag), attr)
    else:
        element = ET.Element("{%s}%s" % (gpx_ns, tag), attr)
    if text:
        element.text = text
    return element


class _GpxElem(point.TimedPoint):

    """Abstract class for representing an element from GPX data files.

    .. versionadded:: 0.11.0

    """

    __slots__ = ('name', 'description', 'elevation', 'time', )

    _elem_name = None

    def __init__(self, latitude, longitude, name=None, description=None,
                 elevation=None, time=None):
        """Initialise a new ``_GpxElem`` object.

<<<<<<< HEAD
        >>> _GpxElem(52, 0)
        _GpxElem(52.0, 0.0, None, None, None, None)
        >>> _GpxElem(52, 0, None)
        _GpxElem(52.0, 0.0, None, None, None, None)
        >>> _GpxElem(52, 0, "name", "desc")
        _GpxElem(52.0, 0.0, 'name', 'desc', None, None)

        :param float latitude: Element's latitude
        :param float longitude: Element's longitude
        :param str name: Name for Element
        :param str description: Element's description
        :param float elevation: Element's elevation
        :param utils.Timestamp time: Time the data was generated
=======
        :type latitude: ``float`` or coercible to ``float``
        :param latitude: Element's latitude
        :type longitude: ``float`` or coercible to ``float``
        :param longitude: Element's longitude
        :type name: ``str``
        :param name: Name for Element
        :type description: ``str``
        :param description: Element's description
        :type elevation: ``float``
        :param elevation: Element's elevation
        :type time: :class:`utils.Timestamp`
        :param time: Time the data was generated
>>>>>>> 9785f0a9

        """
        super(_GpxElem, self).__init__(latitude, longitude, time=time)
        self.name = name
        self.description = description
        self.elevation = elevation

    def __str__(self, mode="dms"):
        """Pretty printed location string.

<<<<<<< HEAD
        >>> print(_GpxElem(52, 0))
        52°00'00"N, 000°00'00"E
        >>> print(_GpxElem(52, 0, "name", "desc", 40))
        name (52°00'00"N, 000°00'00"E @ 40m) [desc]
        >>> print(_GpxElem(52, 0, "name", "desc", 40,
        ...                utils.Timestamp(2008, 7, 25)))
        name (52°00'00"N, 000°00'00"E @ 40m on 2008-07-25T00:00:00+00:00) [desc]

        :param str mode: Coordinate formatting system to use
=======
        :type mode: ``str``
        :param mode: Coordinate formatting system to use
>>>>>>> 9785f0a9
        :rtype: ``str``
        :return: Human readable string representation of :class:`_GpxElem`
            object

        """
        location = super(_GpxElem, self).__str__(mode)
        if self.elevation:
            location += " @ %sm" % self.elevation
        if self.time:
            location += " on %s" % self.time.isoformat()
        if self.name:
            text = ["%s (%s)" % (self.name, location), ]
        else:
            text = [location, ]
        if self.description:
            text.append("[%s]" % self.description)
        return " ".join(text)

    def togpx(self, gpx_version=DEF_GPX_VERSION, human_namespace=False):
        """Generate a GPX waypoint element subtree.

<<<<<<< HEAD
        >>> ET.tostring(_GpxElem(52, 0).togpx())
        '<ns0:None xmlns:ns0="http://www.topografix.com/GPX/1/1" lat="52.0" lon="0.0" />'
        >>> ET.tostring(_GpxElem(52, 0, "Cambridge").togpx())
        '<ns0:None xmlns:ns0="http://www.topografix.com/GPX/1/1" lat="52.0" lon="0.0"><ns0:name>Cambridge</ns0:name></ns0:None>'
        >>> ET.tostring(_GpxElem(52, 0, "Cambridge", "in the UK").togpx())
        '<ns0:None xmlns:ns0="http://www.topografix.com/GPX/1/1" lat="52.0" lon="0.0"><ns0:name>Cambridge</ns0:name><ns0:desc>in the UK</ns0:desc></ns0:None>'
        >>> ET.tostring(_GpxElem(52, 0, "Cambridge", "in the UK").togpx())
        '<ns0:None xmlns:ns0="http://www.topografix.com/GPX/1/1" lat="52.0" lon="0.0"><ns0:name>Cambridge</ns0:name><ns0:desc>in the UK</ns0:desc></ns0:None>'
        >>> ET.tostring(_GpxElem(52, 0, "name", "desc", 40,
        ...                      utils.Timestamp(2008, 7, 25)).togpx())
        '<ns0:None xmlns:ns0="http://www.topografix.com/GPX/1/1" lat="52.0" lon="0.0"><ns0:name>name</ns0:name><ns0:desc>desc</ns0:desc><ns0:ele>40</ns0:ele><ns0:time>2008-07-25T00:00:00+00:00</ns0:time></ns0:None>'

        :param str gpx_version: GPX version to generate
        :param bool human_namespace: Whether to generate output using human
            readable namespace prefixes
=======
        :type gpx_version: ``str``
        :param gpx_version: GPX version to generate
        :type human_namespace: ``bool``
        :param human_namespace: Whether to generate output using human readable
            namespace prefixes
>>>>>>> 9785f0a9
        :rtype: :class:`ET.Element`
        :return: GPX element

        """
        elementise = partial(create_elem, gpx_version=gpx_version,
                             human_namespace=human_namespace)
        element = elementise(self.__class__._elem_name,
                             {"lat": str(self.latitude),
                              "lon": str(self.longitude)})
        if self.name:
            element.append(elementise("name", None, self.name))
        if self.description:
            element.append(elementise("desc", None, self.description))
        if self.elevation:
            element.append(elementise("ele", None, str(self.elevation)))
        if self.time:
            element.append(elementise("time", None, self.time.isoformat()))
        return element


class _SegWrap(list):

    """Abstract class for representing segmented elements from GPX data files.

    .. versionadded:: 0.12.0

    """

    def __init__(self, gpx_file=None, metadata=None):
        """Initialise a new ``_SegWrap`` object."""
        super(_SegWrap, self).__init__()
        self.metadata = metadata if metadata else _GpxMeta()
        self._gpx_file = gpx_file
        if gpx_file:
            self.import_locations(gpx_file)

    def distance(self, method="haversine"):
        """Calculate distances between locations in segments.

        :Parameters:
            method : ``str``
                Method used to calculate distance

        :rtype: ``list`` of ``list`` of ``float``
        :return: Groups of distance between points in segments

        """
        distances = []
        for segment in self:
            if len(segment) < 2:
                distances.append([])
            else:
                distances.append(segment.distance(method))
        return distances

    def bearing(self, format="numeric"):
        """Calculate bearing between locations in segments.

        :param str format: Format of the bearing string to return
        :rtype: ``list`` of ``list`` of ``float``
        :return: Groups of bearings between points in segments

        """
        bearings = []
        for segment in self:
            if len(segment) < 2:
                bearings.append([])
            else:
                bearings.append(segment.bearing(format))
        return bearings

    def final_bearing(self, format="numeric"):
        """Calculate final bearing between locations in segments.

        :param str format: Format of the bearing string to return
        :rtype: ``list`` of ``list`` of ``float``
        :return: Groups of bearings between points in segments

        """
        bearings = []
        for segment in self:
            if len(segment) < 2:
                bearings.append([])
            else:
                bearings.append(segment.final_bearing(format))
        return bearings

    def inverse(self):
        """Calculate the inverse geodesic between locations in segments.

        :rtype: ``list`` of 2 ``tuple`` of ``float``
        :return: Groups in bearing and distance between points in segments

        """
        inverses = []
        for segment in self:
            if len(segment) < 2:
                inverses.append([])
            else:
                inverses.append(segment.inverse())
        return inverses

    def midpoint(self):
        """Calculate the midpoint between locations in segments.

        :rtype: ``list`` of ``Point`` instance
        :return: Groups of midpoint between points in segments

        """
        midpoints = []
        for segment in self:
            if len(segment) < 2:
                midpoints.append([])
            else:
                midpoints.append(segment.midpoint())
        return midpoints

    def range(self, location, distance):
        """Test whether locations are within a given range of ``location``.

        :param Point location: Location to test range against
        :param float distance: Distance to test location is within
        :rtype: ``list`` of ``list`` of ``Point`` objects within specified range
        :return: Groups of points in range per segment

        """
        return (segment.range(location, distance) for segment in self)

    def destination(self, bearing, distance):
        """Calculate destination locations for given distance and bearings.

        :param float bearing: Bearing to move on in degrees
        :param float distance: Distance in kilometres
        :rtype: ``list`` of ``list`` of ``Point``
        :return: Groups of points shifted by ``distance`` and ``bearing``

        """
        return (segment.destination(bearing, distance) for segment in self)
    forward = destination

    def sunrise(self, date=None, zenith=None):
        """Calculate sunrise times for locations.

        :param datetime.date date: Calculate rise or set for given date
        :param str zenith: Calculate sunrise events, or end of twilight
        :rtype: ``list`` of ``list`` of :class:`datetime.datetime`
        :return: The time for the sunrise for each point in each segment

        """
        return (segment.sunrise(date, zenith) for segment in self)

    def sunset(self, date=None, zenith=None):
        """Calculate sunset times for locations.

        :param datetime.date date: Calculate rise or set for given date
        :param str zenith: Calculate sunset events, or start of twilight times
        :rtype: ``list`` of ``list`` of :class:`datetime.datetime`
        :return: The time for the sunset for each point in each segment

        """
        return (segment.sunset(date, zenith) for segment in self)

    def sun_events(self, date=None, zenith=None):
        """Calculate sunrise/sunset times for locations.

        :param datetime.date date: Calculate rise or set for given date
        :param str zenith: Calculate rise/set events, or twilight times
        :rtype: ``list`` of ``list`` of 2 ``tuple`` of
            :class:`datetime.datetime`
        :return: The time for the sunrise and sunset events for each point in
            each segment

        """
        return (segment.sun_events(date, zenith) for segment in self)

    def to_grid_locator(self, precision="square"):
        """Calculate Maidenhead locator for locations.

        :param str precision: Precision with which generate locator string
        :rtype: ``list`` of ``list`` of ``str``
        :return: Groups of Maidenhead locator for each point in segments

        """
        return (segment.to_grid_locator(precision) for segment in self)

    def speed(self):
        """Calculate speed between locations per segment.

        :rtype: ``list`` of ``list`` of ``float``
        :return: Speed between points in each segment in km/h

        """
        return (segment.speed() for segment in self)


class _GpxMeta(object):

    """Class for representing GPX global metadata.

    .. versionadded:: 0.12.0

    """

    __slots__ = ("name", "desc", "author", "copyright", "link", "time",
                 "keywords", "bounds", "extensions")

    def __init__(self, name=None, desc=None, author=None, copyright=None,
                 link=None, time=None, keywords=None, bounds=None,
                 extensions=None):
        """Initialise a new `_GpxMeta` object.

        :param str name: Name for the export
        :param str desc: Description for the GPX export
        :param dict author: Author of the entire GPX data
        :param dict copyright: Copyright data for the exported data
        :type link: ``list`` of ``str`` or ``dict``
        :param link: Links associated with the data
        :param utils.Timestamp time:Time the data was generated
        :param str keywords: Keywords associated with the data
        :type bounds: ``dict`` or ``list`` of ``Point`` objects
        :param bounds: Area used in the data
        :type extensions: ``list`` of :class:`ET.Element` objects
        :param extensions: Any external data associated with the export

        """
        super(_GpxMeta, self).__init__()
        self.name = name
        self.desc = desc
        self.author = author if author else {}
        self.copyright = copyright if copyright else {}
        self.link = link if link else []
        self.time = time
        self.keywords = keywords
        self.bounds = bounds
        self.extensions = extensions

    def togpx(self, gpx_version=DEF_GPX_VERSION, human_namespace=False):
        """Generate a GPX metadata element subtree.

<<<<<<< HEAD
        >>> meta = _GpxMeta(time=(2008, 6, 3, 16, 12, 43, 1, 155, 0))
        >>> ET.tostring(meta.togpx())
        '<ns0:metadata xmlns:ns0="http://www.topografix.com/GPX/1/1"><ns0:time>2008-06-03T16:12:43+0000</ns0:time></ns0:metadata>'
        >>> meta.bounds = {"minlat": 52, "maxlat": 54, "minlon": -2,
        ...                "maxlon": 1}
        >>> ET.tostring(meta.togpx())
        '<ns0:metadata xmlns:ns0="http://www.topografix.com/GPX/1/1"><ns0:time>2008-06-03T16:12:43+0000</ns0:time><ns0:bounds maxlat="54" maxlon="1" minlat="52" minlon="-2" /></ns0:metadata>'
        >>> meta.bounds = [point.Point(52.015, -0.221),
        ...                point.Point(52.167, 0.390)]
        >>> from dtopt import ELLIPSIS
        >>> ET.tostring(meta.togpx())
        '<ns0:metadata xmlns:ns0="http://www.topografix.com/GPX/1/1"><ns0:time>...</ns0:time><ns0:bounds maxlat="52.167" maxlon="0.39" minlat="52.015" minlon="-0.221" /></ns0:metadata>'

        :param str gpx_version: GPX version to generate
        :param bool human_namespace: Whether to generate output using human
            readable namespace prefixes
=======
        :type gpx_version: ``str``
        :param gpx_version: GPX version to generate
        :type human_namespace: ``bool``
        :param human_namespace: Whether to generate output using human readable
            namespace prefixes
>>>>>>> 9785f0a9
        :rtype: :class:`ET.Element`
        :return: GPX metadata element

        """
        elementise = partial(create_elem, gpx_version=gpx_version,
                             human_namespace=human_namespace)
        metadata = elementise("metadata", None)
        if self.name:
            metadata.append(elementise("name", None, self.name))
        if self.desc:
            metadata.append(elementise("desc", None, self.desc))
        if self.author:
            element = elementise("author", None)
            if self.author['name']:
                element.append(elementise("name", None, self.author['name']))
            if self.author['email']:
                element.append(elementise("email",
                                          dict(zip(self.author['email'].split("@"),
                                                   ("id", "domain")))))
            if self.author['link']:
                element.append(elementise("link", None, self.author['link']))
            metadata.append(element)
        if self.copyright:
            author = {"author": self.copyright['name']} if self.copyright['name'] else None
            element = elementise("copyright", author)
            if self.copyright['year']:
                element.append(elementise("year", None, self.copyright['year']))
            if self.copyright['license']:
                license = elementise("license", None)
                element.append(license)
            metadata.append(element)
        if self.link:
            for link in self.link:
                if isinstance(link, basestring):
                    element = elementise("link", {"href": link})
                else:
                    element = elementise("link", {"href": link["href"]})
                    if link['text']:
                        element.append(elementise("text", None, link["text"]))
                    if link['type']:
                        element.append(elementise("type", None, link["type"]))
                metadata.append(element)
        element = elementise("time", None)
        if isinstance(self.time, (time.struct_time, tuple)):
            element.text = time.strftime("%Y-%m-%dT%H:%M:%S%z", self.time)
        elif isinstance(self.time, utils.Timestamp):
            element.text = self.time.isoformat()
        else:
            element.text = time.strftime("%Y-%m-%dT%H:%M:%S%z")
        metadata.append(element)
        if self.keywords:
            metadata.append(elementise("keywords", None, self.keywords))
        if self.bounds:
            if not isinstance(self.bounds, dict):
                latitudes = map(attrgetter("latitude"), self.bounds)
                longitudes = map(attrgetter("longitude"), self.bounds)
                bounds = {
                    "minlat": str(min(latitudes)),
                    "maxlat": str(max(latitudes)),
                    "minlon": str(min(longitudes)),
                    "maxlon": str(max(longitudes)),
                }
            else:
                bounds = dict([(k, str(v)) for k, v in self.bounds.items()])
            metadata.append(elementise("bounds", bounds))
        if self.extensions:
            element = elementise("extensions")
            for i in self.extensions:
                element.append(i)
            metadata.append(self.extensions)
        return metadata

    def import_metadata(self, elements, gpx_version=None):
        """Import information from GPX metadata.

        :param ET.Element elements: GPX metadata subtree
        :param str gpx_version: Specific GPX version entities to import

        """
        if gpx_version:
            try:
                accepted_gpx = {gpx_version: GPX_VERSIONS[gpx_version]}
            except KeyError:
                raise KeyError("Unknown GPX version `%s'" % gpx_version)
        else:
            accepted_gpx = GPX_VERSIONS

        for version, namespace in accepted_gpx.items():
            logging.info("Searching for GPX v%s entries" % version)
            metadata_elem = lambda name: ET.QName(namespace, name)

            for child in elements.getchildren():
                tag_ns, tag_name = child.tag[1:].split("}")
                if not tag_ns == namespace:
                    continue
                if tag_name in ("name", "desc", "keywords"):
                    setattr(self, tag_name, child.text)
                elif tag_name == "time":
                    self.time = utils.Timestamp.parse_isoformat(child.text)
                elif tag_name == "author":
                    self.author["name"] = child.findtext(metadata_elem("name"))
                    aemail = child.find(metadata_elem("email"))
                    if aemail:
                        self.author["email"] = "%s@%s" % (aemail.get("id"),
                                                          aemail.get("domain"))
                    self.author["link"] = child.findtext(metadata_elem("link"))
                elif tag_name == "bounds":
                    self.bounds = {
                        "minlat": child.get("minlat"),
                        "maxlat": child.get("maxlat"),
                        "minlon": child.get("minlon"),
                        "maxlon": child.get("maxlon"),
                    }
                elif tag_name == "extensions":
                    self.extensions = child.getchildren()
                elif tag_name == "copyright":
                    if child.get("author"):
                        self.copyright["name"] = child.get("author")
                    self.copyright["year"] = child.findtext(metadata_elem("year"))
                    self.copyright["license"] = child.findtext(metadata_elem("license"))
                elif tag_name == "link":
                    link = {
                        "href": child.get("href"),
                        "type": child.findtext(metadata_elem("type")),
                        "text": child.findtext(metadata_elem("text")),
                    }
                    self.link.append(link)


class Waypoint(_GpxElem):

    """Class for representing a waypoint element from GPX data files.

    .. versionadded:: 0.8.0

    .. seealso::

        :class:`_GpxElem`

    """

    __slots__ = ('name', 'description', )

    _elem_name = "wpt"


class Waypoints(point.TimedPoints):

    """Class for representing a group of :class:`Waypoint` objects.

    .. versionadded:: 0.8.0

    """

    def __init__(self, gpx_file=None, metadata=None):
        """Initialise a new ``Waypoints`` object."""
        super(Waypoints, self).__init__()
        self.metadata = metadata if metadata else _GpxMeta()
        self._gpx_file = gpx_file
        if gpx_file:
            self.import_locations(gpx_file)

    def import_locations(self, gpx_file, gpx_version=None):
        """Import GPX data files.

        ``import_locations()`` returns a list with :class:`Waypoint` objects.

        It expects data files in GPX format, as specified in `GPX 1.1 Schema
        Documentation`_, which is XML such as::

            <?xml version="1.0" encoding="utf-8" standalone="no"?>
            <gpx version="1.1" creator="PocketGPSWorld.com"
            xmlns="http://www.topografix.com/GPX/1/1"
            xmlns:xsi="http://www.w3.org/2001/XMLSchema-instance"
            xsi:schemaLocation="http://www.topografix.com/GPX/1/1 http://www.topografix.com/GPX/1/1/gpx.xsd">

              <wpt lat="52.015" lon="-0.221">
                <name>Home</name>
                <desc>My place</desc>
              </wpt>
              <wpt lat="52.167" lon="0.390">
                <name>MSR</name>
                <desc>Microsoft Research, Cambridge</desc>
              </wpt>
            </gpx>

        The reader uses the :mod:`ElementTree` module, so should be very fast
        when importing data.  The above file processed by ``import_locations()``
        will return the following ``list`` object::

            [Waypoint(52.015, -0.221, "Home", "My place"),
             Waypoint(52.167, 0.390, "MSR", "Microsoft Research, Cambridge")]

        :type gpx_file: ``file``, ``list`` or ``str``
        :param gpx_file: GPX data to read
        :param str gpx_version: Specific GPX version entities to import
        :rtype: ``list``
        :return: Locations with optional comments

        .. _GPX 1.1 Schema Documentation: http://www.topografix.com/GPX/1/1/

        """
        self._gpx_file = gpx_file
        data = utils.prepare_xml_read(gpx_file)

        if gpx_version:
            try:
                accepted_gpx = {gpx_version: GPX_VERSIONS[gpx_version]}
            except KeyError:
                raise KeyError("Unknown GPX version `%s'" % gpx_version)
        else:
            accepted_gpx = GPX_VERSIONS

        for version, namespace in accepted_gpx.items():
            logging.info("Searching for GPX v%s entries" % version)

            gpx_elem = lambda name: ET.QName(namespace, name).text
            metadata = data.find(".//" + gpx_elem("metadata"))
            if metadata:
                self.metadata.import_metadata(metadata)
            waypoint_elem = ".//" + gpx_elem("wpt")
            name_elem = gpx_elem("name")
            desc_elem = gpx_elem("desc")
            elev_elem = gpx_elem("ele")
            time_elem = gpx_elem("time")

            for waypoint in data.findall(waypoint_elem):
                latitude = waypoint.get("lat")
                longitude = waypoint.get("lon")
                name = waypoint.findtext(name_elem)
                description = waypoint.findtext(desc_elem)
                elevation = waypoint.findtext(elev_elem)
                if elevation:
                    elevation = float(elevation)
                time = waypoint.findtext(time_elem)
                if time:
                    time = utils.Timestamp.parse_isoformat(time)
                self.append(Waypoint(latitude, longitude, name, description,
                                     elevation, time))

    def export_gpx_file(self, gpx_version=DEF_GPX_VERSION,
                        human_namespace=False):
        """Generate GPX element tree from ``Waypoints`` object.

<<<<<<< HEAD
        >>> from sys import stdout
        >>> locations = Waypoints(open("test/data/gpx"))
        >>> xml = locations.export_gpx_file()
        >>> from dtopt import ELLIPSIS
        >>> xml.write(stdout)
        <ns0:gpx xmlns:ns0="http://www.topografix.com/GPX/1/1"><ns0:metadata><ns0:time>...</ns0:time><ns0:bounds maxlat="52.167" maxlon="0.39" minlat="52.015" minlon="-0.221" /></ns0:metadata><ns0:wpt lat="52.015" lon="-0.221"><ns0:name>Home</ns0:name><ns0:desc>My place</ns0:desc><ns0:time>2008-07-26T00:00:00+00:00</ns0:time></ns0:wpt><ns0:wpt lat="52.167" lon="0.39"><ns0:name>MSR</ns0:name><ns0:desc>Microsoft Research, Cambridge</ns0:desc><ns0:time>2008-07-27T00:00:00+00:00</ns0:time></ns0:wpt></ns0:gpx>

        :param str gpx_version: GPX version to generate
        :param bool human_namespace: Whether to generate output using human
            readable namespace prefixes
=======
        :type gpx_version: ``str``
        :param gpx_version: GPX version to generate
        :type human_namespace: ``bool``
        :param human_namespace: Whether to generate output using human readable
            namespace prefixes
>>>>>>> 9785f0a9
        :rtype: :class:`ET.ElementTree`
        :return: GPX element tree depicting ``Waypoints`` object

        """
        gpx = create_elem('gpx', None, None, gpx_version, human_namespace)
        if not self.metadata.bounds:
            self.metadata.bounds = self[:]
        gpx.append(self.metadata.togpx())
        for place in self:
            gpx.append(place.togpx(gpx_version, human_namespace))

        return ET.ElementTree(gpx)


class Trackpoint(_GpxElem):

    """Class for representing a trackpoint element from GPX data files.

    .. versionadded:: 0.10.0

    .. seealso::

        :class:`_GpxElem`

    """

    __slots__ = ('name', 'description', )

    _elem_name = "trkpt"


class Trackpoints(_SegWrap):

    """Class for representing a group of :class:`Trackpoint` objects.

    .. versionadded:: 0.10.0

    """

    def import_locations(self, gpx_file, gpx_version=None):
        """Import GPX data files.

        ``import_locations()`` returns a series of lists representing track
        segments with :class:`Trackpoint` objects as contents.

        It expects data files in GPX format, as specified in `GPX 1.1 Schema
        Documentation`_, which is XML such as::

            <?xml version="1.0" encoding="utf-8" standalone="no"?>
            <gpx version="1.1" creator="upoints/0.11.0"
            xmlns="http://www.topografix.com/GPX/1/1"
            xmlns:xsi="http://www.w3.org/2001/XMLSchema-instance"
            xsi:schemaLocation="http://www.topografix.com/GPX/1/1 http://www.topografix.com/GPX/1/1/gpx.xsd">
              <trk>
                <trkseg>
                  <trkpt lat="52.015" lon="-0.221">
                    <name>Home</name>
                    <desc>My place</desc>
                  </trkpt>
                  <trkpt lat="52.167" lon="0.390">
                    <name>MSR</name>
                    <desc>Microsoft Research, Cambridge</desc>
                  </trkpt>
                </trkseg>
              </trk>
            </gpx>

        The reader uses the :mod:`ElementTree` module, so should be very fast
        when importing data.  The above file processed by ``import_locations()``
        will return the following ``list`` object::

            [[Trackpoint(52.015, -0.221, "Home", "My place"),
              Trackpoint(52.167, 0.390, "MSR", "Microsoft Research, Cambridge")], ]

        :type gpx_file: ``file``, ``list`` or ``str``
        :param gpx_file: GPX data to read
        :param str gpx_version: Specific GPX version entities to import
        :rtype: ``list``
        :return: Locations with optional comments

        .. _GPX 1.1 Schema Documentation: http://www.topografix.com/GPX/1/1/

        """
        self._gpx_file = gpx_file
        data = utils.prepare_xml_read(gpx_file)

        if gpx_version:
            try:
                accepted_gpx = {gpx_version: GPX_VERSIONS[gpx_version]}
            except KeyError:
                raise KeyError("Unknown GPX version `%s'" % gpx_version)
        else:
            accepted_gpx = GPX_VERSIONS

        for version, namespace in accepted_gpx.items():
            logging.info("Searching for GPX v%s entries" % version)

            gpx_elem = lambda name: ET.QName(namespace, name).text
            metadata = data.find(".//" + gpx_elem("metadata"))
            if metadata:
                self.metadata.import_metadata(metadata)
            segment_elem = ".//" + gpx_elem("trkseg")
            trackpoint_elem = gpx_elem("trkpt")
            name_elem = gpx_elem("name")
            desc_elem = gpx_elem("desc")
            elev_elem = gpx_elem("ele")
            time_elem = gpx_elem("time")

            for segment in data.findall(segment_elem):
                points = point.TimedPoints()
                for trackpoint in segment.findall(trackpoint_elem):
                    latitude = trackpoint.get("lat")
                    longitude = trackpoint.get("lon")
                    name = trackpoint.findtext(name_elem)
                    description = trackpoint.findtext(desc_elem)
                    elevation = trackpoint.findtext(elev_elem)
                    if elevation:
                        elevation = float(elevation)
                    time = trackpoint.findtext(time_elem)
                    if time:
                        time = utils.Timestamp.parse_isoformat(time)
                    points.append(Trackpoint(latitude, longitude, name,
                                             description, elevation, time))
                self.append(points)

    def export_gpx_file(self, gpx_version=DEF_GPX_VERSION,
                        human_namespace=False):
        """Generate GPX element tree from ``Trackpoints``.

<<<<<<< HEAD
        >>> from sys import stdout
        >>> locations = Trackpoints(open("test/data/gpx_tracks"))
        >>> xml = locations.export_gpx_file()
        >>> from dtopt import ELLIPSIS
        >>> xml.write(stdout)
        <ns0:gpx xmlns:ns0="http://www.topografix.com/GPX/1/1"><ns0:metadata><ns0:time>...</ns0:time><ns0:bounds maxlat="52.167" maxlon="0.39" minlat="52.015" minlon="-0.221" /></ns0:metadata><ns0:trk><ns0:trkseg><ns0:trkpt lat="52.015" lon="-0.221"><ns0:name>Home</ns0:name><ns0:desc>My place</ns0:desc><ns0:time>2008-07-26T00:00:00+00:00</ns0:time></ns0:trkpt><ns0:trkpt lat="52.167" lon="0.39"><ns0:name>MSR</ns0:name><ns0:desc>Microsoft Research, Cambridge</ns0:desc><ns0:time>2008-07-27T00:00:00+00:00</ns0:time></ns0:trkpt></ns0:trkseg></ns0:trk></ns0:gpx>

        :param str gpx_version: GPX version to generate
        :param bool human_namespace: Whether to generate output using human
            readable namespace prefixes
=======
        :type gpx_version: ``str``
        :param gpx_version: GPX version to generate
        :type human_namespace: ``bool``
        :param human_namespace: Whether to generate output using human readable
            namespace prefixes
>>>>>>> 9785f0a9
        :rtype: :class:`ET.ElementTree`
        :return: GPX element tree depicting ``Trackpoints`` objects

        """
        elementise = partial(create_elem, gpx_version=gpx_version,
                             human_namespace=human_namespace)
        gpx = elementise('gpx', None)
        if not self.metadata.bounds:
            self.metadata.bounds = [j for i in self for j in i]
        gpx.append(self.metadata.togpx())
        track = elementise('trk', None)
        gpx.append(track)
        for segment in self:
            chunk = elementise('trkseg', None)
            track.append(chunk)
            for place in segment:
                chunk.append(place.togpx(gpx_version, human_namespace))

        return ET.ElementTree(gpx)


class Routepoint(_GpxElem):

    """Class for representing a ``rtepoint`` element from GPX data files.

    .. versionadded:: 0.10.0

    .. seealso:

         :class:`_GpxElem`

    """

    __slots__ = ('name', 'description', )

    _elem_name = "rtept"


class Routepoints(_SegWrap):

    """Class for representing a group of :class:`Routepoint` objects.

    .. versionadded:: 0.10.0

    """

    def import_locations(self, gpx_file, gpx_version=None):
        """Import GPX data files.

        ``import_locations()`` returns a series of lists representing track
        segments with :class:`Routepoint` objects as contents.

        It expects data files in GPX format, as specified in `GPX 1.1 Schema
        Documentation`_, which is XML such as::

            <?xml version="1.0" encoding="utf-8" standalone="no"?>
            <gpx version="1.1" creator="upoints/0.11.0"
            xmlns="http://www.topografix.com/GPX/1/1"
            xmlns:xsi="http://www.w3.org/2001/XMLSchema-instance"
            xsi:schemaLocation="http://www.topografix.com/GPX/1/1 http://www.topografix.com/GPX/1/1/gpx.xsd">
              <rte>
                <rtept lat="52.015" lon="-0.221">
                  <name>Home</name>
                  <desc>My place</desc>
                </rtept>
                <rtept lat="52.167" lon="0.390">
                  <name>MSR</name>
                  <desc>Microsoft Research, Cambridge</desc>
                </rtept>
              </rte>
            </gpx>

        The reader uses the :mod:`ElementTree` module, so should be very fast
        when importing data.  The above file processed by ``import_locations()``
        will return the following ``list`` object::

            [[Routepoint(52.015, -0.221, "Home", "My place"),
              Routepoint(52.167, 0.390, "MSR", "Microsoft Research, Cambridge")], ]

        :type gpx_file: ``file``, ``list`` or ``str``
        :param gpx_file: GPX data to read
        :param str gpx_version: Specific GPX version entities to import
        :rtype: ``list``
        :return: Locations with optional comments

        .. _GPX 1.1 Schema Documentation: http://www.topografix.com/GPX/1/1/

        """
        self._gpx_file = gpx_file
        data = utils.prepare_xml_read(gpx_file)

        if gpx_version:
            try:
                accepted_gpx = {gpx_version: GPX_VERSIONS[gpx_version]}
            except KeyError:
                raise KeyError("Unknown GPX version `%s'" % gpx_version)
        else:
            accepted_gpx = GPX_VERSIONS

        for version, namespace in accepted_gpx.items():
            logging.info("Searching for GPX v%s entries" % version)

            gpx_elem = lambda name: ET.QName(namespace, name).text
            metadata = data.find(".//" + gpx_elem("metadata"))
            if metadata:
                self.metadata.import_metadata(metadata)
            route_elem = ".//" + gpx_elem("rte")
            routepoint_elem = gpx_elem("rtept")
            name_elem = gpx_elem("name")
            desc_elem = gpx_elem("desc")
            elev_elem = gpx_elem("ele")
            time_elem = gpx_elem("time")

            for route in data.findall(route_elem):
                points = point.TimedPoints()
                for routepoint in route.findall(routepoint_elem):
                    latitude = routepoint.get("lat")
                    longitude = routepoint.get("lon")
                    name = routepoint.findtext(name_elem)
                    description = routepoint.findtext(desc_elem)
                    elevation = routepoint.findtext(elev_elem)
                    if elevation:
                        elevation = float(elevation)
                    time = routepoint.findtext(time_elem)
                    if time:
                        time = utils.Timestamp.parse_isoformat(time)
                    points.append(Routepoint(latitude, longitude, name,
                                             description, elevation, time))
                self.append(points)

    def export_gpx_file(self, gpx_version=DEF_GPX_VERSION,
                        human_namespace=False):
        """Generate GPX element tree from :class:`Routepoints`

<<<<<<< HEAD
        >>> from sys import stdout
        >>> locations = Routepoints(open("test/data/gpx_routes"))
        >>> xml = locations.export_gpx_file()
        >>> from dtopt import ELLIPSIS
        >>> xml.write(stdout)
        <ns0:gpx xmlns:ns0="http://www.topografix.com/GPX/1/1"><ns0:metadata><ns0:time>...</ns0:time><ns0:bounds maxlat="52.167" maxlon="0.39" minlat="52.015" minlon="-0.221" /></ns0:metadata><ns0:rte><ns0:rtept lat="52.015" lon="-0.221"><ns0:name>Home</ns0:name><ns0:desc>My place</ns0:desc><ns0:time>2008-07-26T00:00:00+00:00</ns0:time></ns0:rtept><ns0:rtept lat="52.167" lon="0.39"><ns0:name>MSR</ns0:name><ns0:desc>Microsoft Research, Cambridge</ns0:desc><ns0:time>2008-07-27T00:00:00+00:00</ns0:time></ns0:rtept></ns0:rte></ns0:gpx>

        :param str gpx_version: GPX version to generate
        :param bool human_namespace: Whether to generate output using human
            readable namespace prefixes
=======
        :type gpx_version: ``str``
        :param gpx_version: GPX version to generate
        :type human_namespace: ``bool``
        :param human_namespace: Whether to generate output using human readable
            namespace prefixes
>>>>>>> 9785f0a9
        :rtype: :class:`ET.ElementTree`
        :return: GPX element tree depicting :class:`Routepoints` objects

        """
        elementise = partial(create_elem, gpx_version=gpx_version,
                             human_namespace=human_namespace)
        gpx = elementise('gpx', None)
        if not self.metadata.bounds:
            self.metadata.bounds = [j for i in self for j in i]
        gpx.append(self.metadata.togpx())
        for rte in self:
            chunk = elementise('rte', None)
            gpx.append(chunk)
            for place in rte:
                chunk.append(place.togpx(gpx_version, human_namespace))

        return ET.ElementTree(gpx)<|MERGE_RESOLUTION|>--- conflicted
+++ resolved
@@ -99,34 +99,12 @@
                  elevation=None, time=None):
         """Initialise a new ``_GpxElem`` object.
 
-<<<<<<< HEAD
-        >>> _GpxElem(52, 0)
-        _GpxElem(52.0, 0.0, None, None, None, None)
-        >>> _GpxElem(52, 0, None)
-        _GpxElem(52.0, 0.0, None, None, None, None)
-        >>> _GpxElem(52, 0, "name", "desc")
-        _GpxElem(52.0, 0.0, 'name', 'desc', None, None)
-
         :param float latitude: Element's latitude
         :param float longitude: Element's longitude
         :param str name: Name for Element
         :param str description: Element's description
         :param float elevation: Element's elevation
         :param utils.Timestamp time: Time the data was generated
-=======
-        :type latitude: ``float`` or coercible to ``float``
-        :param latitude: Element's latitude
-        :type longitude: ``float`` or coercible to ``float``
-        :param longitude: Element's longitude
-        :type name: ``str``
-        :param name: Name for Element
-        :type description: ``str``
-        :param description: Element's description
-        :type elevation: ``float``
-        :param elevation: Element's elevation
-        :type time: :class:`utils.Timestamp`
-        :param time: Time the data was generated
->>>>>>> 9785f0a9
 
         """
         super(_GpxElem, self).__init__(latitude, longitude, time=time)
@@ -137,20 +115,7 @@
     def __str__(self, mode="dms"):
         """Pretty printed location string.
 
-<<<<<<< HEAD
-        >>> print(_GpxElem(52, 0))
-        52°00'00"N, 000°00'00"E
-        >>> print(_GpxElem(52, 0, "name", "desc", 40))
-        name (52°00'00"N, 000°00'00"E @ 40m) [desc]
-        >>> print(_GpxElem(52, 0, "name", "desc", 40,
-        ...                utils.Timestamp(2008, 7, 25)))
-        name (52°00'00"N, 000°00'00"E @ 40m on 2008-07-25T00:00:00+00:00) [desc]
-
         :param str mode: Coordinate formatting system to use
-=======
-        :type mode: ``str``
-        :param mode: Coordinate formatting system to use
->>>>>>> 9785f0a9
         :rtype: ``str``
         :return: Human readable string representation of :class:`_GpxElem`
             object
@@ -172,29 +137,9 @@
     def togpx(self, gpx_version=DEF_GPX_VERSION, human_namespace=False):
         """Generate a GPX waypoint element subtree.
 
-<<<<<<< HEAD
-        >>> ET.tostring(_GpxElem(52, 0).togpx())
-        '<ns0:None xmlns:ns0="http://www.topografix.com/GPX/1/1" lat="52.0" lon="0.0" />'
-        >>> ET.tostring(_GpxElem(52, 0, "Cambridge").togpx())
-        '<ns0:None xmlns:ns0="http://www.topografix.com/GPX/1/1" lat="52.0" lon="0.0"><ns0:name>Cambridge</ns0:name></ns0:None>'
-        >>> ET.tostring(_GpxElem(52, 0, "Cambridge", "in the UK").togpx())
-        '<ns0:None xmlns:ns0="http://www.topografix.com/GPX/1/1" lat="52.0" lon="0.0"><ns0:name>Cambridge</ns0:name><ns0:desc>in the UK</ns0:desc></ns0:None>'
-        >>> ET.tostring(_GpxElem(52, 0, "Cambridge", "in the UK").togpx())
-        '<ns0:None xmlns:ns0="http://www.topografix.com/GPX/1/1" lat="52.0" lon="0.0"><ns0:name>Cambridge</ns0:name><ns0:desc>in the UK</ns0:desc></ns0:None>'
-        >>> ET.tostring(_GpxElem(52, 0, "name", "desc", 40,
-        ...                      utils.Timestamp(2008, 7, 25)).togpx())
-        '<ns0:None xmlns:ns0="http://www.topografix.com/GPX/1/1" lat="52.0" lon="0.0"><ns0:name>name</ns0:name><ns0:desc>desc</ns0:desc><ns0:ele>40</ns0:ele><ns0:time>2008-07-25T00:00:00+00:00</ns0:time></ns0:None>'
-
         :param str gpx_version: GPX version to generate
         :param bool human_namespace: Whether to generate output using human
             readable namespace prefixes
-=======
-        :type gpx_version: ``str``
-        :param gpx_version: GPX version to generate
-        :type human_namespace: ``bool``
-        :param human_namespace: Whether to generate output using human readable
-            namespace prefixes
->>>>>>> 9785f0a9
         :rtype: :class:`ET.Element`
         :return: GPX element
 
@@ -434,30 +379,9 @@
     def togpx(self, gpx_version=DEF_GPX_VERSION, human_namespace=False):
         """Generate a GPX metadata element subtree.
 
-<<<<<<< HEAD
-        >>> meta = _GpxMeta(time=(2008, 6, 3, 16, 12, 43, 1, 155, 0))
-        >>> ET.tostring(meta.togpx())
-        '<ns0:metadata xmlns:ns0="http://www.topografix.com/GPX/1/1"><ns0:time>2008-06-03T16:12:43+0000</ns0:time></ns0:metadata>'
-        >>> meta.bounds = {"minlat": 52, "maxlat": 54, "minlon": -2,
-        ...                "maxlon": 1}
-        >>> ET.tostring(meta.togpx())
-        '<ns0:metadata xmlns:ns0="http://www.topografix.com/GPX/1/1"><ns0:time>2008-06-03T16:12:43+0000</ns0:time><ns0:bounds maxlat="54" maxlon="1" minlat="52" minlon="-2" /></ns0:metadata>'
-        >>> meta.bounds = [point.Point(52.015, -0.221),
-        ...                point.Point(52.167, 0.390)]
-        >>> from dtopt import ELLIPSIS
-        >>> ET.tostring(meta.togpx())
-        '<ns0:metadata xmlns:ns0="http://www.topografix.com/GPX/1/1"><ns0:time>...</ns0:time><ns0:bounds maxlat="52.167" maxlon="0.39" minlat="52.015" minlon="-0.221" /></ns0:metadata>'
-
         :param str gpx_version: GPX version to generate
         :param bool human_namespace: Whether to generate output using human
             readable namespace prefixes
-=======
-        :type gpx_version: ``str``
-        :param gpx_version: GPX version to generate
-        :type human_namespace: ``bool``
-        :param human_namespace: Whether to generate output using human readable
-            namespace prefixes
->>>>>>> 9785f0a9
         :rtype: :class:`ET.Element`
         :return: GPX metadata element
 
@@ -702,24 +626,9 @@
                         human_namespace=False):
         """Generate GPX element tree from ``Waypoints`` object.
 
-<<<<<<< HEAD
-        >>> from sys import stdout
-        >>> locations = Waypoints(open("test/data/gpx"))
-        >>> xml = locations.export_gpx_file()
-        >>> from dtopt import ELLIPSIS
-        >>> xml.write(stdout)
-        <ns0:gpx xmlns:ns0="http://www.topografix.com/GPX/1/1"><ns0:metadata><ns0:time>...</ns0:time><ns0:bounds maxlat="52.167" maxlon="0.39" minlat="52.015" minlon="-0.221" /></ns0:metadata><ns0:wpt lat="52.015" lon="-0.221"><ns0:name>Home</ns0:name><ns0:desc>My place</ns0:desc><ns0:time>2008-07-26T00:00:00+00:00</ns0:time></ns0:wpt><ns0:wpt lat="52.167" lon="0.39"><ns0:name>MSR</ns0:name><ns0:desc>Microsoft Research, Cambridge</ns0:desc><ns0:time>2008-07-27T00:00:00+00:00</ns0:time></ns0:wpt></ns0:gpx>
-
         :param str gpx_version: GPX version to generate
         :param bool human_namespace: Whether to generate output using human
             readable namespace prefixes
-=======
-        :type gpx_version: ``str``
-        :param gpx_version: GPX version to generate
-        :type human_namespace: ``bool``
-        :param human_namespace: Whether to generate output using human readable
-            namespace prefixes
->>>>>>> 9785f0a9
         :rtype: :class:`ET.ElementTree`
         :return: GPX element tree depicting ``Waypoints`` object
 
@@ -849,24 +758,9 @@
                         human_namespace=False):
         """Generate GPX element tree from ``Trackpoints``.
 
-<<<<<<< HEAD
-        >>> from sys import stdout
-        >>> locations = Trackpoints(open("test/data/gpx_tracks"))
-        >>> xml = locations.export_gpx_file()
-        >>> from dtopt import ELLIPSIS
-        >>> xml.write(stdout)
-        <ns0:gpx xmlns:ns0="http://www.topografix.com/GPX/1/1"><ns0:metadata><ns0:time>...</ns0:time><ns0:bounds maxlat="52.167" maxlon="0.39" minlat="52.015" minlon="-0.221" /></ns0:metadata><ns0:trk><ns0:trkseg><ns0:trkpt lat="52.015" lon="-0.221"><ns0:name>Home</ns0:name><ns0:desc>My place</ns0:desc><ns0:time>2008-07-26T00:00:00+00:00</ns0:time></ns0:trkpt><ns0:trkpt lat="52.167" lon="0.39"><ns0:name>MSR</ns0:name><ns0:desc>Microsoft Research, Cambridge</ns0:desc><ns0:time>2008-07-27T00:00:00+00:00</ns0:time></ns0:trkpt></ns0:trkseg></ns0:trk></ns0:gpx>
-
         :param str gpx_version: GPX version to generate
         :param bool human_namespace: Whether to generate output using human
             readable namespace prefixes
-=======
-        :type gpx_version: ``str``
-        :param gpx_version: GPX version to generate
-        :type human_namespace: ``bool``
-        :param human_namespace: Whether to generate output using human readable
-            namespace prefixes
->>>>>>> 9785f0a9
         :rtype: :class:`ET.ElementTree`
         :return: GPX element tree depicting ``Trackpoints`` objects
 
@@ -1001,24 +895,9 @@
                         human_namespace=False):
         """Generate GPX element tree from :class:`Routepoints`
 
-<<<<<<< HEAD
-        >>> from sys import stdout
-        >>> locations = Routepoints(open("test/data/gpx_routes"))
-        >>> xml = locations.export_gpx_file()
-        >>> from dtopt import ELLIPSIS
-        >>> xml.write(stdout)
-        <ns0:gpx xmlns:ns0="http://www.topografix.com/GPX/1/1"><ns0:metadata><ns0:time>...</ns0:time><ns0:bounds maxlat="52.167" maxlon="0.39" minlat="52.015" minlon="-0.221" /></ns0:metadata><ns0:rte><ns0:rtept lat="52.015" lon="-0.221"><ns0:name>Home</ns0:name><ns0:desc>My place</ns0:desc><ns0:time>2008-07-26T00:00:00+00:00</ns0:time></ns0:rtept><ns0:rtept lat="52.167" lon="0.39"><ns0:name>MSR</ns0:name><ns0:desc>Microsoft Research, Cambridge</ns0:desc><ns0:time>2008-07-27T00:00:00+00:00</ns0:time></ns0:rtept></ns0:rte></ns0:gpx>
-
         :param str gpx_version: GPX version to generate
         :param bool human_namespace: Whether to generate output using human
             readable namespace prefixes
-=======
-        :type gpx_version: ``str``
-        :param gpx_version: GPX version to generate
-        :type human_namespace: ``bool``
-        :param human_namespace: Whether to generate output using human readable
-            namespace prefixes
->>>>>>> 9785f0a9
         :rtype: :class:`ET.ElementTree`
         :return: GPX element tree depicting :class:`Routepoints` objects
 

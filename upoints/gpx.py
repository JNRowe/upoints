#
# coding=utf-8
"""gpx - Imports GPS eXchange format data files."""
# Copyright © 2007-2017  James Rowe <jnrowe@gmail.com>
#
# This file is part of upoints.
#
# upoints is free software: you can redistribute it and/or modify it under the
# terms of the GNU General Public License as published by the Free Software
# Foundation, either version 3 of the License, or (at your option) any later
# version.
#
# upoints is distributed in the hope that it will be useful, but WITHOUT ANY
# WARRANTY; without even the implied warranty of MERCHANTABILITY or FITNESS FOR
# A PARTICULAR PURPOSE.  See the GNU General Public License for more details.
#
# You should have received a copy of the GNU General Public License along with
# upoints.  If not, see <http://www.gnu.org/licenses/>.

import time

from operator import attrgetter

from lxml import etree

from . import (point, utils)
from ._version import web as ua_string


GPX_NS = 'http://www.topografix.com/GPX/1/1'
etree.register_namespace('gpx', GPX_NS)

create_elem = utils.element_creator(GPX_NS)

GPX_ELEM_ATTRIB = {
    'creator': ua_string,
    'version': '1.1',
    '{http://www.w3.org/2001/XMLSchema-instance}schemaLocation':
        '%s http://www.topografix.com/GPX/1/1/gpx.xsd' % GPX_NS,
}


class _GpxElem(point.TimedPoint):
    """Abstract class for representing an element from GPX data files.

    .. versionadded:: 0.11.0
    """

    __slots__ = ('name', 'description', 'elevation', 'time', )

    _elem_name = None

    def __init__(self, latitude, longitude, name=None, description=None,
                 elevation=None, time=None):
        """Initialise a new ``_GpxElem`` object.

        Args:
            latitude (float): Element's latitude
            longitude (float): Element's longitude
            name (str): Name for Element
            description (str): Element's description
            elevation (float): Element's elevation
            time (utils.Timestamp): Time the data was generated
        """
        super(_GpxElem, self).__init__(latitude, longitude, time=time)
        self.name = name
        self.description = description
        self.elevation = elevation

    def __str__(self):
        """Pretty printed location string.

        Returns:
            str: Human readable string representation of :class:`_GpxElem`
                object
        """
        location = super(_GpxElem, self).__format__('dms')
        if self.elevation:
            location += ' @ %sm' % self.elevation
        if self.time:
            location += ' on %s' % self.time.isoformat()
        if self.name:
            text = ['%s (%s)' % (self.name, location), ]
        else:
            text = [location, ]
        if self.description:
            text.append('[%s]' % self.description)
        return ' '.join(text)

    def togpx(self):
        """Generate a GPX waypoint element subtree.

        Returns:
            etree.Element: GPX element
        """
        element = create_elem(self.__class__._elem_name,
                              {'lat': str(self.latitude),
                               'lon': str(self.longitude)})
        if self.name:
            element.append(create_elem('name', text=self.name))
        if self.description:
            element.append(create_elem('desc', text=self.description))
        if self.elevation:
            element.append(create_elem('ele', text=str(self.elevation)))
        if self.time:
            element.append(create_elem('time', text=self.time.isoformat()))
        return element


class _SegWrap(list):
    """Abstract class for representing segmented elements from GPX data files.

    .. versionadded:: 0.12.0
    """

    def __init__(self, gpx_file=None, metadata=None):
        """Initialise a new ``_SegWrap`` object."""
        super(_SegWrap, self).__init__()
        self.metadata = metadata if metadata else _GpxMeta()
        self._gpx_file = gpx_file
        if gpx_file:
            self.import_locations(gpx_file)

    def distance(self, method='haversine'):
        """Calculate distances between locations in segments.

        Args:
            method (str): Method used to calculate distance

        Returns:
            list of list of float: Groups of distance between points in
                segments
        """
        distances = []
        for segment in self:
            if len(segment) < 2:
                distances.append([])
            else:
                distances.append(segment.distance(method))
        return distances

    def bearing(self, format='numeric'):
        """Calculate bearing between locations in segments.

        Args:
            format (str): Format of the bearing string to return

        Returns:
            list of list of float: Groups of bearings between points in
                segments
        """
        bearings = []
        for segment in self:
            if len(segment) < 2:
                bearings.append([])
            else:
                bearings.append(segment.bearing(format))
        return bearings

    def final_bearing(self, format='numeric'):
        """Calculate final bearing between locations in segments.

        Args:
            format (str): Format of the bearing string to return

        Returns:
            list of list of float: Groups of bearings between points in
                segments
        """
        bearings = []
        for segment in self:
            if len(segment) < 2:
                bearings.append([])
            else:
                bearings.append(segment.final_bearing(format))
        return bearings

    def inverse(self):
        """Calculate the inverse geodesic between locations in segments.

        Returns:
            list of 2-tuple of float: Groups in bearing and distance between
                points in segments
        """
        inverses = []
        for segment in self:
            if len(segment) < 2:
                inverses.append([])
            else:
                inverses.append(segment.inverse())
        return inverses

    def midpoint(self):
        """Calculate the midpoint between locations in segments.

        Returns:
            list of Point: Groups of midpoint between points in segments
        """
        midpoints = []
        for segment in self:
            if len(segment) < 2:
                midpoints.append([])
            else:
                midpoints.append(segment.midpoint())
        return midpoints

    def range(self, location, distance):
        """Test whether locations are within a given range of ``location``.

        Args:
            location (Point): Location to test range against
            distance (float): Distance to test location is within

        Returns:
            list of list of Point: Groups of points in range per segment
        """
        return (segment.range(location, distance) for segment in self)

    def destination(self, bearing, distance):
        """Calculate destination locations for given distance and bearings.

        Args:
            bearing (float): Bearing to move on in degrees
            distance (float): Distance in kilometres

        Returns:
            list of list of Point: Groups of points shifted by ``distance``
                and ``bearing``
        """
        return (segment.destination(bearing, distance) for segment in self)
    forward = destination

    def sunrise(self, date=None, zenith=None):
        """Calculate sunrise times for locations.

        Args:
            date (datetime.date): Calculate rise or set for given date
            zenith (str): Calculate sunrise events, or end of twilight
        Returns:
            list of list of datetime.datetime: The time for the sunrise for
                each point in each segment
        """
        return (segment.sunrise(date, zenith) for segment in self)

    def sunset(self, date=None, zenith=None):
        """Calculate sunset times for locations.

        Args:
            date (datetime.date): Calculate rise or set for given date
            zenith (str): Calculate sunset events, or start of twilight times

        Returns:
            list of list of datetime.datetime: The time for the sunset for each
                point in each segment
        """
        return (segment.sunset(date, zenith) for segment in self)

    def sun_events(self, date=None, zenith=None):
        """Calculate sunrise/sunset times for locations.

        Args:
            date (datetime.date): Calculate rise or set for given date
            zenith (str): Calculate rise/set events, or twilight times

        Returns:
            list of list of 2-tuple of datetime.datetime: The time for the
                sunrise and sunset events for each point in each segment
        """
        return (segment.sun_events(date, zenith) for segment in self)

    def to_grid_locator(self, precision='square'):
        """Calculate Maidenhead locator for locations.

        Args:
            precision (str): Precision with which generate locator string

        Returns:
            list of list of str: Groups of Maidenhead locator for each point in
                segments
        """
        return (segment.to_grid_locator(precision) for segment in self)

    def speed(self):
        """Calculate speed between locations per segment.

        Returns:
            list of list of float: Speed between points in each segment in km/h
        """
        return (segment.speed() for segment in self)


class _GpxMeta(object):
    """Class for representing GPX global metadata.

    .. versionadded:: 0.12.0
    """

    __slots__ = ('name', 'desc', 'author', 'copyright', 'link', 'time',
                 'keywords', 'bounds', 'extensions')

    def __init__(self, name=None, desc=None, author=None, copyright=None,
                 link=None, time=None, keywords=None, bounds=None,
                 extensions=None):
        """Initialise a new `_GpxMeta` object.

        Args:
            name (str): Name for the export
            desc (str): Description for the GPX export
            author (dict): Author of the entire GPX data
            copyright (dict): Copyright data for the exported data
            link (list of str or dict): Links associated with the data
            time (utils.Timestamp):Time the data was generated
            keywords (str): Keywords associated with the data
            bounds (dict or list of Point): Area used in the data
            extensions (list of etree.Element): Any external data associated
                with the export
        """
        super(_GpxMeta, self).__init__()
        self.name = name
        self.desc = desc
        self.author = author if author else {}
        self.copyright = copyright if copyright else {}
        self.link = link if link else []
        self.time = time
        self.keywords = keywords
        self.bounds = bounds
        self.extensions = extensions

    def togpx(self):
        """Generate a GPX metadata element subtree.

        Returns:
            etree.Element: GPX metadata element
        """
        metadata = create_elem('metadata')
        if self.name:
            metadata.append(create_elem('name', text=self.name))
        if self.desc:
            metadata.append(create_elem('desc', text=self.desc))
        if self.author:
            element = create_elem('author')
            if self.author['name']:
                element.append(create_elem('name', text=self.author['name']))
            if self.author['email']:
                attr = dict(zip(self.author['email'].split('@'),
                                ('id', 'domain')))
                element.append(create_elem('email', attr))
            if self.author['link']:
                element.append(create_elem('link', text=self.author['link']))
            metadata.append(element)
        if self.copyright:
            if self.copyright['name']:
                author = {'author': self.copyright['name']}
            else:
                author = None
            element = create_elem('copyright', author)
            if self.copyright['year']:
                element.append(create_elem('year',
                                           text=self.copyright['year']))
            if self.copyright['license']:
                license = create_elem('license')
                element.append(license)
            metadata.append(element)
        if self.link:
            for link in self.link:
                if isinstance(link, basestring):
                    element = create_elem('link', {'href': link})
                else:
                    element = create_elem('link', {'href': link['href']})
                    if link['text']:
                        element.append(create_elem('text', text=link['text']))
                    if link['type']:
                        element.append(create_elem('type', text=link['type']))
                metadata.append(element)
        if isinstance(self.time, (time.struct_time, tuple)):
            text = time.strftime('%Y-%m-%dT%H:%M:%S%z', self.time)
        elif isinstance(self.time, utils.Timestamp):
            text = self.time.isoformat()
        else:
            text = time.strftime('%Y-%m-%dT%H:%M:%S%z')
        metadata.append(create_elem('time', text=text))
        if self.keywords:
            metadata.append(create_elem('keywords', text=self.keywords))
        if self.bounds:
            if not isinstance(self.bounds, dict):
                latitudes = list(map(attrgetter('latitude'), self.bounds))
                longitudes = list(map(attrgetter('longitude'), self.bounds))
                bounds = {
                    'minlat': str(min(latitudes)),
                    'maxlat': str(max(latitudes)),
                    'minlon': str(min(longitudes)),
                    'maxlon': str(max(longitudes)),
                }
            else:
                bounds = dict((k, str(v)) for k, v in self.bounds.items())
            metadata.append(create_elem('bounds', bounds))
        if self.extensions:
            element = create_elem('extensions')
            for i in self.extensions:
                element.append(i)
            metadata.append(self.extensions)
        return metadata

    def import_metadata(self, elements):
        """Import information from GPX metadata.

        Args:
            elements (etree.Element): GPX metadata subtree
        """
        metadata_elem = lambda name: etree.QName(GPX_NS, name)

        for child in elements.getchildren():
            tag_ns, tag_name = child.tag[1:].split('}')
            if not tag_ns == GPX_NS:
                continue
            if tag_name in ('name', 'desc', 'keywords'):
                setattr(self, tag_name, child.text)
            elif tag_name == 'time':
                self.time = utils.Timestamp.parse_isoformat(child.text)
            elif tag_name == 'author':
                self.author['name'] = child.findtext(metadata_elem('name'))
                aemail = child.find(metadata_elem('email'))
                if aemail:
                    self.author['email'] = '%s@%s' % (aemail.get('id'),
                                                      aemail.get('domain'))
                self.author['link'] = child.findtext(metadata_elem('link'))
            elif tag_name == 'bounds':
                self.bounds = {
                    'minlat': child.get('minlat'),
                    'maxlat': child.get('maxlat'),
                    'minlon': child.get('minlon'),
                    'maxlon': child.get('maxlon'),
                }
            elif tag_name == 'extensions':
                self.extensions = child.getchildren()
            elif tag_name == 'copyright':
                if child.get('author'):
                    self.copyright['name'] = child.get('author')
                self.copyright['year'] = child.findtext(metadata_elem('year'))
                self.copyright['license'] = child.findtext(metadata_elem('license'))
            elif tag_name == 'link':
                link = {
                    'href': child.get('href'),
                    'type': child.findtext(metadata_elem('type')),
                    'text': child.findtext(metadata_elem('text')),
                }
                self.link.append(link)


class Waypoint(_GpxElem):
    """Class for representing a waypoint element from GPX data files.

    .. versionadded:: 0.8.0

    See also:
        _GpxElem
    """

    __slots__ = ('name', 'description', )

    _elem_name = 'wpt'


class Waypoints(point.TimedPoints):
<<<<<<< HEAD
    """Class for representing a group of :class:`Waypoint` objects.
=======

    """Class for representing a group of ``Waypoint`` objects.
>>>>>>> f769822b

    .. versionadded:: 0.8.0
    """

    def __init__(self, gpx_file=None, metadata=None):
        """Initialise a new ``Waypoints`` object."""
        super(Waypoints, self).__init__()
        self.metadata = metadata if metadata else _GpxMeta()
        self._gpx_file = gpx_file
        if gpx_file:
            self.import_locations(gpx_file)

    def import_locations(self, gpx_file):
        """Import GPX data files.

        ``import_locations()`` returns a list with :class:`~gpx.Waypoint`
        objects.

        It expects data files in GPX format, as specified in `GPX 1.1 Schema
        Documentation`_, which is XML such as::

            <?xml version="1.0" encoding="utf-8" standalone="no"?>
            <gpx version="1.1" creator="PocketGPSWorld.com"
            xmlns="http://www.topografix.com/GPX/1/1"
            xmlns:xsi="http://www.w3.org/2001/XMLSchema-instance"
            xsi:schemaLocation="http://www.topografix.com/GPX/1/1 http://www.topografix.com/GPX/1/1/gpx.xsd">

              <wpt lat="52.015" lon="-0.221">
                <name>Home</name>
                <desc>My place</desc>
              </wpt>
              <wpt lat="52.167" lon="0.390">
                <name>MSR</name>
                <desc>Microsoft Research, Cambridge</desc>
              </wpt>
            </gpx>

        The reader uses the :mod:`ElementTree` module, so should be very fast
        when importing data.  The above file processed by
        ``import_locations()`` will return the following ``list`` object::

            [Waypoint(52.015, -0.221, "Home", "My place"),
             Waypoint(52.167, 0.390, "MSR", "Microsoft Research, Cambridge")]

        Args:
            gpx_file (iter): GPX data to read

        Returns:
            list: Locations with optional comments

        .. _GPX 1.1 Schema Documentation: http://www.topografix.com/GPX/1/1/
        """
        self._gpx_file = gpx_file
        data = utils.prepare_xml_read(gpx_file, objectify=True)

        try:
            self.metadata.import_metadata(data.metadata)
        except AttributeError:
            pass

        for waypoint in data.wpt:
            latitude = waypoint.get('lat')
            longitude = waypoint.get('lon')
            try:
                name = waypoint.name.text
            except AttributeError:
                name = None
            try:
                description = waypoint.desc.text
            except AttributeError:
                description = None
            try:
                elevation = float(waypoint.ele.text)
            except AttributeError:
                elevation = None
            try:
                time = utils.Timestamp.parse_isoformat(waypoint.time.text)
            except AttributeError:
                time = None
            self.append(Waypoint(latitude, longitude, name, description,
                                 elevation, time))

    def export_gpx_file(self):
        """Generate GPX element tree from ``Waypoints`` object.

        Returns:
            etree.ElementTree: GPX element tree depicting ``Waypoints`` object
        """
        gpx = create_elem('gpx', GPX_ELEM_ATTRIB)
        if not self.metadata.bounds:
            self.metadata.bounds = self[:]
        gpx.append(self.metadata.togpx())
        for place in self:
            gpx.append(place.togpx())

        return etree.ElementTree(gpx)


class Trackpoint(_GpxElem):
    """Class for representing a trackpoint element from GPX data files.

    .. versionadded:: 0.10.0

    See also:
        _GpxElem
    """

    __slots__ = ('name', 'description', )

    _elem_name = 'trkpt'


class Trackpoints(_SegWrap):
    """Class for representing a group of :class:`Trackpoint` objects.

    .. versionadded:: 0.10.0
    """

    def import_locations(self, gpx_file):
        """Import GPX data files.

        ``import_locations()`` returns a series of lists representing track
        segments with :class:`Trackpoint` objects as contents.

        It expects data files in GPX format, as specified in `GPX 1.1 Schema
        Documentation`_, which is XML such as::

            <?xml version="1.0" encoding="utf-8" standalone="no"?>
            <gpx version="1.1" creator="upoints/0.12.2"
            xmlns="http://www.topografix.com/GPX/1/1"
            xmlns:xsi="http://www.w3.org/2001/XMLSchema-instance"
            xsi:schemaLocation="http://www.topografix.com/GPX/1/1 http://www.topografix.com/GPX/1/1/gpx.xsd">
              <trk>
                <trkseg>
                  <trkpt lat="52.015" lon="-0.221">
                    <name>Home</name>
                    <desc>My place</desc>
                  </trkpt>
                  <trkpt lat="52.167" lon="0.390">
                    <name>MSR</name>
                    <desc>Microsoft Research, Cambridge</desc>
                  </trkpt>
                </trkseg>
              </trk>
            </gpx>

        The reader uses the :mod:`ElementTree` module, so should be very fast
        when importing data.  The above file processed by
        ``import_locations()`` will return the following ``list`` object::

            [[Trackpoint(52.015, -0.221, "Home", "My place"),
              Trackpoint(52.167, 0.390, "MSR", "Microsoft Research, Cambridge")], ]

        Args:
            gpx_file (iter): GPX data to read

        Returns:
            list: Locations with optional comments

        .. _GPX 1.1 Schema Documentation: http://www.topografix.com/GPX/1/1/
        """
        self._gpx_file = gpx_file
        data = utils.prepare_xml_read(gpx_file, objectify=True)

        try:
            self.metadata.import_metadata(data.metadata)
        except AttributeError:
            pass

        for segment in data.trk.trkseg:
            points = point.TimedPoints()
            for trackpoint in segment.trkpt:
                latitude = trackpoint.get('lat')
                longitude = trackpoint.get('lon')
                try:
                    name = trackpoint.name.text
                except AttributeError:
                    name = None
                try:
                    description = trackpoint.desc.text
                except AttributeError:
                    description = None
                try:
                    elevation = float(trackpoint.ele.text)
                except AttributeError:
                    elevation = None
                try:
                    time = utils.Timestamp.parse_isoformat(trackpoint.time.text)
                except AttributeError:
                    time = None
                points.append(Trackpoint(latitude, longitude, name,
                                         description, elevation, time))
            self.append(points)

    def export_gpx_file(self):
        """Generate GPX element tree from ``Trackpoints``.

        Returns:
            etree.ElementTree: GPX element tree depicting ``Trackpoints``
                objects
        """
        gpx = create_elem('gpx', GPX_ELEM_ATTRIB)
        if not self.metadata.bounds:
            self.metadata.bounds = [j for i in self for j in i]
        gpx.append(self.metadata.togpx())
        track = create_elem('trk')
        gpx.append(track)
        for segment in self:
            chunk = create_elem('trkseg')
            track.append(chunk)
            for place in segment:
                chunk.append(place.togpx())

        return etree.ElementTree(gpx)


class Routepoint(_GpxElem):
    """Class for representing a ``rtepoint`` element from GPX data files.

    .. versionadded:: 0.10.0

    See also:
         _GpxElem
    """

    __slots__ = ('name', 'description', )

    _elem_name = 'rtept'


class Routepoints(_SegWrap):
    """Class for representing a group of :class:`Routepoint` objects.

    .. versionadded:: 0.10.0
    """

    def import_locations(self, gpx_file):
        """Import GPX data files.

        ``import_locations()`` returns a series of lists representing track
        segments with :class:`Routepoint` objects as contents.

        It expects data files in GPX format, as specified in `GPX 1.1 Schema
        Documentation`_, which is XML such as::

            <?xml version="1.0" encoding="utf-8" standalone="no"?>
            <gpx version="1.1" creator="upoints/0.12.2"
            xmlns="http://www.topografix.com/GPX/1/1"
            xmlns:xsi="http://www.w3.org/2001/XMLSchema-instance"
            xsi:schemaLocation="http://www.topografix.com/GPX/1/1 http://www.topografix.com/GPX/1/1/gpx.xsd">
              <rte>
                <rtept lat="52.015" lon="-0.221">
                  <name>Home</name>
                  <desc>My place</desc>
                </rtept>
                <rtept lat="52.167" lon="0.390">
                  <name>MSR</name>
                  <desc>Microsoft Research, Cambridge</desc>
                </rtept>
              </rte>
            </gpx>

        The reader uses the :mod:`ElementTree` module, so should be very fast
        when importing data.  The above file processed by
        ``import_locations()`` will return the following ``list`` object::

            [[Routepoint(52.015, -0.221, "Home", "My place"),
              Routepoint(52.167, 0.390, "MSR", "Microsoft Research, Cambridge")], ]

        Args:
            gpx_file (iter): GPX data to read

        Returns:
            list: Locations with optional comments

        .. _GPX 1.1 Schema Documentation: http://www.topografix.com/GPX/1/1/
        """
        self._gpx_file = gpx_file
        data = utils.prepare_xml_read(gpx_file, objectify=True)

        try:
            self.metadata.import_metadata(data.metadata)
        except AttributeError:
            pass

        for route in data.rte:
            points = point.TimedPoints()
            for routepoint in route.rtept:
                latitude = routepoint.get('lat')
                longitude = routepoint.get('lon')
                try:
                    name = routepoint.name.text
                except AttributeError:
                    name = None
                try:
                    description = routepoint.desc.text
                except AttributeError:
                    description = None
                try:
                    elevation = float(routepoint.ele.text)
                except AttributeError:
                    elevation = None
                try:
                    time = utils.Timestamp.parse_isoformat(routepoint.time.text)
                except AttributeError:
                    time = None
                points.append(Routepoint(latitude, longitude, name,
                                         description, elevation, time))
            self.append(points)

    def export_gpx_file(self):
        """Generate GPX element tree from :class:`Routepoints`.

        Returns:
            etree.ElementTree: GPX element tree depicting :class:`Routepoints`
                objects
        """
        gpx = create_elem('gpx', GPX_ELEM_ATTRIB)
        if not self.metadata.bounds:
            self.metadata.bounds = [j for i in self for j in i]
        gpx.append(self.metadata.togpx())
        for rte in self:
            chunk = create_elem('rte')
            gpx.append(chunk)
            for place in rte:
                chunk.append(place.togpx())

        return etree.ElementTree(gpx)<|MERGE_RESOLUTION|>--- conflicted
+++ resolved
@@ -462,12 +462,7 @@
 
 
 class Waypoints(point.TimedPoints):
-<<<<<<< HEAD
-    """Class for representing a group of :class:`Waypoint` objects.
-=======
-
     """Class for representing a group of ``Waypoint`` objects.
->>>>>>> f769822b
 
     .. versionadded:: 0.8.0
     """

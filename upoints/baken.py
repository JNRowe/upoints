--- conflicted
+++ resolved
@@ -42,34 +42,9 @@
                  operator=None, power=None, qth=None):
         """Initialise a new ``Baken`` object.
 
-<<<<<<< HEAD
-        >>> from dtopt import NORMALIZE_WHITESPACE
-        >>> Baken(14.460, 20.680, None, None, None, 0.000, None, None, None,
-        ...       None, None)
-        Baken(14.46, 20.68, None, None, None, 0.0, None, None, None, None,
-              None)
-        >>> from dtopt import NORMALIZE_WHITESPACE
-        >>> Baken(None, None, "2 x Turnstile", None, 50.000, 460.000, "IO93BF",
-        ...       "A1A", None, 25, None)
-        Baken(53.2291666667, -1.875, '2 x Turnstile', None, 50.0, 460.0,
-              'IO93BF', 'A1A', None, 25, None)
-        >>> obj = Baken(None, None)
-        Traceback (most recent call last):
-        ...
-        LookupError: Unable to instantiate baken object, no latitude or
-        locator string
-
         :param float latitude: Location's latitude
         :param float longitude: Location's longitude
         :param str antenna: Location's antenna type
-=======
-        :type latitude: ``float`` or coercible to ``float``
-        :param latitude: Location's latitude
-        :type longitude: ``float`` or coercible to ``float``
-        :param longitude: Location's longitude
-        :type antenna: ``str``
-        :param antenna: Location's antenna type
->>>>>>> 9785f0a9
         :type direction: ``tuple`` of ``int``
         :param direction: Antenna's direction
         :param float frequency: Transmitter's frequency
@@ -110,19 +85,7 @@
     def _set_locator(self, value):
         """Update the locator, and trigger a latitude and longitude update.
 
-<<<<<<< HEAD
-        >>> test = Baken(None, None, "2 x Turnstile", None, 50.000, 460.000,
-        ...              "IO93BF", "A1A", None, 25, None)
-        >>> test.locator = "JN44FH"
-        >>> test
-        Baken(44.3125, 8.45833333333, '2 x Turnstile', None, 50.0, 460.0,
-              'JN44FH', 'A1A', None, 25, None)
-
         :param str value: New Maidenhead locator string
-=======
-        :type value : ``str``
-        :param value: New Maidenhead locator string
->>>>>>> 9785f0a9
 
         """
         self._locator = value
@@ -131,19 +94,7 @@
     def __str__(self, mode="dms"):
         """Pretty printed location string.
 
-<<<<<<< HEAD
-        >>> print(Baken(14.460, 20.680, None, None, None, 0.000, None, None,
-        ...             None, None, None))
-        14°27'36"N, 020°40'48"E
-        >>> print(Baken(None, None, "2 x Turnstile", None, 50.000, 460.000,
-        ...             "IO93BF", "A1A", None, 25, None))
-        IO93BF (53°13'45"N, 001°52'30"W)
-
         :param str mode: Coordinate formatting system to use
-=======
-        :type mode: ``str``
-        :param mode: Coordinate formatting system to use
->>>>>>> 9785f0a9
         :rtype: ``str``
         :return: Human readable string representation of ``Baken`` object
 

--- conflicted
+++ resolved
@@ -39,21 +39,9 @@
     def __init__(self, latitude, longitude, comment=None):
         """Initialise a new ``Xearth`` object.
 
-<<<<<<< HEAD
-        >>> Xearth(52.015, -0.221, "James Rowe's house")
-        Xearth(52.015, -0.221, "James Rowe's house")
-
         :param float latitude: Location's latitude
         :param float longitude: Location's longitude
         :param str comment: Comment for location
-=======
-        :type latitude: ``float`` or coercible to ``float``
-        :param latitude: Location's latitude
-        :type longitude: ``float`` or coercible to ``float``
-        :param longitude: Location's longitude
-        :type comment: ``str``
-        :param comment: Comment for location
->>>>>>> 9785f0a9
 
         """
         super(Xearth, self).__init__(latitude, longitude)
@@ -66,21 +54,7 @@
 
            :class:`point.Point`
 
-<<<<<<< HEAD
-        >>> print(Xearth(52.015, -0.221))
-        N52.015°; W000.221°
-        >>> print(Xearth(52.015, -0.221).__str__(mode="dms"))
-        52°00'54"N, 000°13'15"W
-        >>> print(Xearth(52.015, -0.221).__str__(mode="dm"))
-        52°00.90'N, 000°13.26'W
-        >>> print(Xearth(52.015, -0.221, "James Rowe's house"))
-        James Rowe's house (N52.015°; W000.221°)
-
         :param str mode: Coordinate formatting system to use
-=======
-        :type mode: ``str``
-        :param mode: Coordinate formatting system to use
->>>>>>> 9785f0a9
         :rtype: ``str``
         :return: Human readable string representation of ``Xearth`` object
 

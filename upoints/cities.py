#
#
"""cities - Imports GNU miscfiles cities data files"""
# Copyright (C) 2006-2012  James Rowe <jnrowe@gmail.com>
#
# This program is free software: you can redistribute it and/or modify
# it under the terms of the GNU General Public License as published by
# the Free Software Foundation, either version 3 of the License, or
# (at your option) any later version.
#
# This program is distributed in the hope that it will be useful,
# but WITHOUT ANY WARRANTY; without even the implied warranty of
# MERCHANTABILITY or FITNESS FOR A PARTICULAR PURPOSE.  See the
# GNU General Public License for more details.
#
# You should have received a copy of the GNU General Public License
# along with this program.  If not, see <http://www.gnu.org/licenses/>.
#

__doc__ += """.

.. moduleauthor:: James Rowe <jnrowe@gmail.com>
.. versionadded:: 0.2.0
"""

import logging
import time

from upoints import (point, trigpoints, utils)

#: GNU miscfiles cities.dat template
TEMPLATE = """\
ID          : %s
Type        : %s
Population  : %s
Size        : %s
Name        : %s
 Country    : %s
 Region     : %s
Location    : %s
 Longitude  : %s
 Latitude   : %s
 Elevation  : %s
Date        : %s
Entered-By  : %s"""


class City(trigpoints.Trigpoint):

    """Class for representing an entry from the `GNU miscfiles`_ cities data file.

    .. versionadded:: 0.2.0

    .. _GNU miscfiles: http://directory.fsf.org/project/miscfiles/

    """

    __slots__ = ('identifier', 'ptype', 'population', 'size', 'country',
                 'region', 'location', 'date', 'entered')

    def __init__(self, identifier, name, ptype, region, country, location,
                 population, size, latitude, longitude, altitude, date,
                 entered):
        """Initialise a new ``City`` object.

<<<<<<< HEAD
        >>> from dtopt import NORMALIZE_WHITESPACE
        >>> City(498, "Zwickau", "City", "Sachsen", "DE", "Earth", 108835,
        ...      None, 12.5, 50.72, None, (1997, 4, 10, 0, 0, 0, 3, 100, -1),
        ...      "M.Dowling@tu-bs.de")
        City(498, 'Zwickau', 'City', 'Sachsen', 'DE', 'Earth', 108835, None,
             12.5, 50.72, None, (1997, 4, 10, 0, 0, 0, 3, 100, -1),
             'M.Dowling@tu-bs.de')

        :param int identifier: Numeric identifier for object
        :param str name: Place name
        :param str ptype: Type of place
        :param str region: Region place can be found
        :param str country: Country name place can be found
        :param str location: Body place can be found
        :param int population: Place's population
        :param int size: Place's area
        :param float latitude: Station's latitude
        :param float longitude: Station's longitude
        :param int altitude: Station's elevation
        :param time.struct_time date: Date the entry was added
        :param str entered: Entry's author
=======
        :type identifier: ``int``
        :param identifier: Numeric identifier for object
        :type name: ``str``
        :param name: Place name
        :type ptype: ``str``
        :param ptype: Type of place
        :type region: ``str`` or ``None``
        :param region: Region place can be found
        :type country: ``str`` or ``None``
        :param country: Country name place can be found
        :type location: ``str``
        :param location: Body place can be found
        :type population: ``int`` or ``None``
        :param population: Place's population
        :type size: ``int`` or ``None``
        :param size: Place's area
        :type latitude: ``float``
        :param latitude: Station's latitude
        :type longitude: ``float``
        :param longitude: Station's longitude
        :type altitude: ``int`` or ``None``
        :param altitude: Station's elevation
        :type date: ``time.struct_time``
        :param date: Date the entry was added
        :type entered: ``str`` or ``None``
        :param entered: Entry's author
>>>>>>> 9785f0a9

        """
        super(City, self).__init__(latitude, longitude, altitude, name)
        self.identifier = identifier
        self.ptype = ptype
        self.region = region
        self.country = country
        self.location = location
        self.population = population
        self.size = size
        self.date = date
        self.entered = entered

    def __str__(self, mode=None):
        """Pretty printed location string.

<<<<<<< HEAD
        >>> t = City(498, "Zwickau", "City", "Sachsen", "DE", "Earth", 108835,
        ...          None, 50.72, 12.5, None,
        ...          (1997, 4, 10, 0, 0, 0, 3, 100, -1), "M.Dowling@tu-bs.de")
        >>> print(t)
        ID          : 498
        Type        : City
        Population  : 108835
        Size        : 
        Name        : Zwickau
         Country    : DE
         Region     : Sachsen
        Location    : Earth
         Longitude  : 12.5
         Latitude   : 50.72
         Elevation  : 
        Date        : 19970410
        Entered-By  : M.Dowling@tu-bs.de

=======
        :type mode: ``None``
>>>>>>> 9785f0a9
        :param mode: Dummy parameter to maintain signature of
            ``trigpoints.Trigpoint.__str__``
        :rtype: ``str``
        :return: Human readable string representation of ``City`` object

        """
        values = map(utils.value_or_empty,
                     (self.identifier, self.ptype,
                      self.population, self.size,
                      self.name, self.country,
                      self.region, self.location,
                      self.latitude, self.longitude,
                      self.altitude,
                      time.strftime("%Y%m%d", self.date) if self.date else "",
                      self.entered))
        return TEMPLATE % tuple(values)


class Cities(point.Points):

    """Class for representing a group of :class:`City` objects.

    .. versionadded:: 0.5.1

    """

    def __init__(self, data=None):
        """Initialise a new ``Cities`` object."""
        super(Cities, self).__init__()
        self._data = data
        if data:
            self.import_locations(data)

    def import_locations(self, data):
        """Parse `GNU miscfiles`_ cities data files.

        ``import_locations()`` returns a list containing :class:`City` objects.

        It expects data files in the same format that `GNU miscfiles`_
        provides, that is::

            ID          : 1
            Type        : City
            Population  : 210700
            Size        : 
            Name        : Aberdeen
             Country    : UK
             Region     : Scotland
            Location    : Earth
             Longitude  : -2.083
             Latitude   :   57.150
             Elevation  : 
            Date        : 19961206
            Entered-By  : Rob.Hooft@EMBL-Heidelberg.DE
            //
            ID          : 2
            Type        : City
            Population  : 1950000
            Size        : 
            Name        : Abidjan
             Country    : Ivory Coast
             Region     : 
            Location    : Earth
             Longitude  : -3.867
             Latitude   :    5.333
             Elevation  : 
            Date        : 19961206
            Entered-By  : Rob.Hooft@EMBL-Heidelberg.DE

        When processed by ``import_locations()`` will return ``list`` object in
        the following style::

            [City(1, "City", 210700, None, "Aberdeen", "UK", "Scotland",
                  "Earth", -2.083, 57.15, None, (1996, 12, 6, 0, 0, 0, 4,
                  341, -1), "Rob.Hooft@EMBL-Heidelberg.DE"),
             City(2, "City", 1950000, None, "Abidjan", "Ivory Coast", "",
                  "Earth", -3.867, 5.333, None, (1996, 12, 6, 0, 0, 0, 4,
                  341, -1), "Rob.Hooft@EMBL-Heidelberg.DE")])

        :type data: ``file``, ``list`` or ``str``
        :param data:
            :abbr:`NOAA (National Oceanographic and Atmospheric Administration)`
            station data to read
        :rtype: ``list``
        :return: Places as ``City`` objects
        :raise TypeError: Invalid value for data

        .. _GNU miscfiles: http://directory.fsf.org/project/miscfiles/

        """
        self._data = data
        if hasattr(data, "read"):
            data = data.read().split("//\n")
        elif isinstance(data, list):
            pass
        elif isinstance(data, basestring):
            data = open(data).read().split("//\n")
        else:
            raise TypeError("Unable to handle data of type `%s'" % type(data))

        keys = ("identifier", "ptype", "population", "size", "name", "country",
                "region", "location", "longitude", "latitude", "altitude",
                "date", "entered")

        for record in data:
            # We truncate after splitting because the v1.4.2 datafile contains
            # a broken separator between 229 and 230 that would otherwise break
            # the import
            data = [i.split(":")[1].strip() for i in record.splitlines()[:13]]
            entries = dict(zip(keys, data))

            # Entry for Utrecht has the incorrect value of 0.000 for elevation.
            if entries["altitude"] == "0.000":
                logging.debug("Ignoring `0.000' value for elevation in `%s' "
                              "entry" % record)
                entries["altitude"] = ""
            for i in ("identifier", "population", "size", "altitude"):
                entries[i] = int(entries[i]) if entries[i] else None
            for i in ("longitude", "latitude"):
                entries[i] = float(entries[i]) if entries[i] else None
            entries["date"] = time.strptime(entries["date"], "%Y%m%d")
            self.append(City(**entries))<|MERGE_RESOLUTION|>--- conflicted
+++ resolved
@@ -63,15 +63,6 @@
                  entered):
         """Initialise a new ``City`` object.
 
-<<<<<<< HEAD
-        >>> from dtopt import NORMALIZE_WHITESPACE
-        >>> City(498, "Zwickau", "City", "Sachsen", "DE", "Earth", 108835,
-        ...      None, 12.5, 50.72, None, (1997, 4, 10, 0, 0, 0, 3, 100, -1),
-        ...      "M.Dowling@tu-bs.de")
-        City(498, 'Zwickau', 'City', 'Sachsen', 'DE', 'Earth', 108835, None,
-             12.5, 50.72, None, (1997, 4, 10, 0, 0, 0, 3, 100, -1),
-             'M.Dowling@tu-bs.de')
-
         :param int identifier: Numeric identifier for object
         :param str name: Place name
         :param str ptype: Type of place
@@ -85,34 +76,6 @@
         :param int altitude: Station's elevation
         :param time.struct_time date: Date the entry was added
         :param str entered: Entry's author
-=======
-        :type identifier: ``int``
-        :param identifier: Numeric identifier for object
-        :type name: ``str``
-        :param name: Place name
-        :type ptype: ``str``
-        :param ptype: Type of place
-        :type region: ``str`` or ``None``
-        :param region: Region place can be found
-        :type country: ``str`` or ``None``
-        :param country: Country name place can be found
-        :type location: ``str``
-        :param location: Body place can be found
-        :type population: ``int`` or ``None``
-        :param population: Place's population
-        :type size: ``int`` or ``None``
-        :param size: Place's area
-        :type latitude: ``float``
-        :param latitude: Station's latitude
-        :type longitude: ``float``
-        :param longitude: Station's longitude
-        :type altitude: ``int`` or ``None``
-        :param altitude: Station's elevation
-        :type date: ``time.struct_time``
-        :param date: Date the entry was added
-        :type entered: ``str`` or ``None``
-        :param entered: Entry's author
->>>>>>> 9785f0a9
 
         """
         super(City, self).__init__(latitude, longitude, altitude, name)
@@ -129,28 +92,6 @@
     def __str__(self, mode=None):
         """Pretty printed location string.
 
-<<<<<<< HEAD
-        >>> t = City(498, "Zwickau", "City", "Sachsen", "DE", "Earth", 108835,
-        ...          None, 50.72, 12.5, None,
-        ...          (1997, 4, 10, 0, 0, 0, 3, 100, -1), "M.Dowling@tu-bs.de")
-        >>> print(t)
-        ID          : 498
-        Type        : City
-        Population  : 108835
-        Size        : 
-        Name        : Zwickau
-         Country    : DE
-         Region     : Sachsen
-        Location    : Earth
-         Longitude  : 12.5
-         Latitude   : 50.72
-         Elevation  : 
-        Date        : 19970410
-        Entered-By  : M.Dowling@tu-bs.de
-
-=======
-        :type mode: ``None``
->>>>>>> 9785f0a9
         :param mode: Dummy parameter to maintain signature of
             ``trigpoints.Trigpoint.__str__``
         :rtype: ``str``

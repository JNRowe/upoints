#
# coding=utf-8
"""point - Classes for working with locations on Earth."""
# Copyright © 2007-2017  James Rowe <jnrowe@gmail.com>
#
# This file is part of upoints.
#
# upoints is free software: you can redistribute it and/or modify it under the
# terms of the GNU General Public License as published by the Free Software
# Foundation, either version 3 of the License, or (at your option) any later
# version.
#
# upoints is distributed in the hope that it will be useful, but WITHOUT ANY
# WARRANTY; without even the implied warranty of MERCHANTABILITY or FITNESS FOR
# A PARTICULAR PURPOSE.  See the GNU General Public License for more details.
#
# You should have received a copy of the GNU General Public License along with
# upoints.  If not, see <http://www.gnu.org/licenses/>.

from __future__ import division

import math

from . import utils
from .compat import mangle_repr_type


def _manage_location(attr):
    """Build managed property interface.

    Args:
        attr (str): Property's name

    Returns:
        property: Managed property interface
    """
    return property(lambda self: getattr(self, '_%s' % attr),
                    lambda self, value: self._set_location(attr, value))


def _dms_formatter(latitude, longitude, mode, unistr=False):
    """Generate a human readable DM/DMS location string.

    Args:
        latitude (float): Location's latitude
        longitude (float): Location's longitude
        mode (str): Coordinate formatting system to use
        unistr (bool): Whether to use extended character set
    """
    if unistr:
        chars = ('°', '′', '″')
    else:
        chars = ('°', "'", '"')

    latitude_dms = tuple(map(abs, utils.to_dms(latitude, mode)))
    longitude_dms = tuple(map(abs, utils.to_dms(longitude, mode)))
    text = []
    if mode == 'dms':
        text.append('%%02i%s%%02i%s%%02i%s' % chars % latitude_dms)
    else:
        text.append('%%02i%s%%05.2f%s' % chars[:2] % latitude_dms)
    text.append('S' if latitude < 0 else 'N')
    if mode == 'dms':
        text.append(', %%03i%s%%02i%s%%02i%s' % chars % longitude_dms)
    else:
        text.append(', %%03i%s%%05.2f%s' % chars[:2] % longitude_dms)
    text.append('W' if longitude < 0 else 'E')
    return text


@mangle_repr_type
class Point(object):
    """Simple class for representing a location on a sphere.

    .. versionadded:: 0.2.0
    """

    __slots__ = ('units', '_latitude', '_longitude', '_rad_latitude',
                 '_rad_longitude', 'timezone', '_angle')

    def __init__(self, latitude, longitude, units='metric',
                 angle='degrees', timezone=0):
        """Initialise a new ``Point`` object.

        Args:
            latitude (float, tuple or list): Location's latitude
            longitude (float, tuple or list): Location's longitude
            angle (str): Type for specified angles
            units (str): Units type to be used for distances
            timezone (int): Offset from UTC in minutes

        Raises:
            ValueError: Unknown value for ``angle``
            ValueError: Unknown value for ``units``
            ValueError: Invalid value for ``latitude`` or ``longitude``
        """
        super(Point, self).__init__()
        if angle in ('degrees', 'radians'):
            self._angle = angle
        else:
            raise ValueError('Unknown angle type %r' % angle)
        self._set_location('latitude', latitude)
        self._set_location('longitude', longitude)

        if units in ('imperial', 'metric', 'nautical'):
            self.units = units
        elif units == 'km':
            self.units = 'metric'
        elif units in ('US customary', 'sm'):
            self.units = 'imperial'
        elif units == 'nm':
            self.units = 'nautical'
        else:
            raise ValueError('Unknown units type %r' % units)
        self.timezone = timezone

    def _set_location(self, ltype, value):
        """Check supplied location data for validity, and update."""
        if self._angle == 'degrees':
            if isinstance(value, (tuple, list)):
                value = utils.to_dd(*value)
            setattr(self, '_%s' % ltype, float(value))
            setattr(self, '_rad_%s' % ltype, math.radians(float(value)))
        elif self._angle == 'radians':
            setattr(self, '_rad_%s' % ltype, float(value))
            setattr(self, '_%s' % ltype, math.degrees(float(value)))
        else:
            raise ValueError('Unknown angle type %r' % self._angle)
        if ltype == 'latitude' and not -90 <= self._latitude <= 90:
            raise ValueError('Invalid latitude value %r' % value)
        elif ltype == 'longitude' and not -180 <= self._longitude <= 180:
            raise ValueError('Invalid longitude value %r' % value)
    latitude = _manage_location('latitude')
    longitude = _manage_location('longitude')
    rad_latitude = _manage_location('rad_latitude')
    rad_longitude = _manage_location('rad_longitude')

    @property
    def __dict__(self):
        """Emulate ``__dict__`` class attribute for class.

        Returns:
            dict: Object attributes, as would be provided by a class that didn't
                set ``__slots__``
        """
        slots = []
        cls = self.__class__
        # Build a tuple of __slots__ from all parent classes
        while cls is not object:
            slots.extend(cls.__slots__)
            cls = cls.__base__
        return dict((item, getattr(self, item)) for item in slots)

    def __repr__(self):
        """Self-documenting string representation.

        Returnns:
            str: String to recreate ``Point`` object
        """
        return utils.repr_assist(self, {'angle': 'degrees'})

    def __str__(self):
        """Pretty printed location string.

        Returns:
            str: Human readable string representation of ``Point`` object
        """
        return format(self)

    def __unicode__(self):
        """Pretty printed Unicode location string.

        Returns:
            str: Human readable Unicode representation of ``Point`` object
        """
        return _dms_formatter(self, 'dd', True)

    def __format__(self, format_spec='dd'):
        """Extended pretty printing for location strings.

        Args:
            format_spec (str): Coordinate formatting system to use

        Returns:
            str: Human readable string representation of ``Point`` object

        Raises:
            ValueError: Unknown value for ``format_spec``
        """
        text = []
        if not format_spec:  # default format calls set format_spec to ''
            format_spec = 'dd'
        if format_spec == 'dd':
            text.append('S' if self.latitude < 0 else 'N')
            text.append('%06.3f°; ' % abs(self.latitude))
            text.append('W' if self.longitude < 0 else 'E')
            text.append('%07.3f°' % abs(self.longitude))
        elif format_spec in ('dm', 'dms'):
            text = _dms_formatter(self.latitude, self.longitude, format_spec)
        elif format_spec == 'locator':
            text.append(self.to_grid_locator())
        else:
            raise ValueError('Unknown format_spec %r' % format_spec)

        return ''.join(text)

    def __eq__(self, other, accuracy=None):
        """Compare ``Point`` objects for equality with optional accuracy amount.

        Args:
            other (Point): Object to test for equality against
            accuracy (float): Objects are considered equal if within
                ``accuracy`` ``units`` distance of each other

        Returns:
            bool: True if objects are equal within given bounds
        """
        if accuracy is None:
            return hash(self) == hash(other)
        else:
            return self.distance(other) < accuracy

    def __ne__(self, other, accuracy=None):
        """Compare ``Point`` objects for inequality with optional accuracy amount.

        Args:
            other (Point): Object to test for inequality against
            accuracy (float): Objects are considered equal if within
                ``accuracy`` ``units`` distance

        Returns:
            bool: True if objects are not equal within given bounds
        """
        return not self.__eq__(other, accuracy)

    def __hash__(self):
        """Produce an object hash for equality checks.

        This method returns the hash of the return value from the ``__str__``
        method.  It guarantees equality for objects that have the same latitude
        and longitude.

        See also:
            __str__

        Returns:
            int: Hash of string representation
        """
        return hash(repr(self))

    def to_grid_locator(self, precision='square'):
        """Calculate Maidenhead locator from latitude and longitude.

        Args:
            precision (str): Precision with which generate locator string

        Returns:
            str: Maidenhead locator for latitude and longitude
        """
        return utils.to_grid_locator(self.latitude, self.longitude, precision)

    def distance(self, other, method='haversine'):
        """Calculate the distance from self to other.

        As a smoke test this check uses the example from Wikipedia's
        `Great-circle distance entry`_ of Nashville International Airport to
        Los Angeles International Airport, and is correct to within
        2 kilometres of the calculation there.

        Args:
            other (Point): Location to calculate distance to
            method (str): Method used to calculate distance

        Returns:
            float: Distance between self and other in ``units``

        Raises:
            ValueError: Unknown value for ``method``

        .. _Great-circle distance entry:
           http://en.wikipedia.org/wiki/Great-circle_distance
        """
        longitude_difference = other.rad_longitude - self.rad_longitude
        latitude_difference = other.rad_latitude - self.rad_latitude

        if method == 'haversine':
            temp = math.sin(latitude_difference / 2) ** 2 + \
                math.cos(self.rad_latitude) * \
                math.cos(other.rad_latitude) * \
                math.sin(longitude_difference / 2) ** 2
            distance = 2 * utils.BODY_RADIUS * math.atan2(math.sqrt(temp),
                                                          math.sqrt(1 - temp))
        elif method == 'sloc':
            distance = math.acos(math.sin(self.rad_latitude) *
                                 math.sin(other.rad_latitude) +
                                 math.cos(self.rad_latitude) *
                                 math.cos(other.rad_latitude) *
                                 math.cos(longitude_difference)) * \
                utils.BODY_RADIUS
        else:
            raise ValueError('Unknown method type %r' % method)

        if self.units == 'imperial':
            return distance / utils.STATUTE_MILE
        elif self.units == 'nautical':
            return distance / utils.NAUTICAL_MILE
        else:
            return distance

    def bearing(self, other, format='numeric'):
        """Calculate the initial bearing from self to other.

        Note:
           Applying common plane Euclidean trigonometry to bearing calculations
           suggests to us that the bearing between point A to point B is equal
           to the inverse of the bearing from Point B to Point A, whereas
           spherical trigonometry is much more fun.  If the ``bearing`` method
           doesn't make sense to you when calculating return bearings there are
           plenty of resources on the web that explain spherical geometry.

        .. todo:: Add Rhumb line calculation

        Args:
            other (Point): Location to calculate bearing to
            format (str): Format of the bearing string to return

        Returns:
            float: Initial bearing from self to other in degrees

        Raises:
            ValueError: Unknown value for ``format``
        """
        longitude_difference = other.rad_longitude - self.rad_longitude

        y = math.sin(longitude_difference) * math.cos(other.rad_latitude)
        x = math.cos(self.rad_latitude) * math.sin(other.rad_latitude) - \
            math.sin(self.rad_latitude) * math.cos(other.rad_latitude) * \
            math.cos(longitude_difference)
        bearing = math.degrees(math.atan2(y, x))
        # Always return positive North-aligned bearing
        bearing = (bearing + 360) % 360
        if format == 'numeric':
            return bearing
        elif format == 'string':
            return utils.angle_to_name(bearing)
        else:
            raise ValueError('Unknown format type %r' % format)

    def midpoint(self, other):
        """Calculate the midpoint from self to other.

        See also:
            bearing

        Args:
            other (Point): Location to calculate midpoint to

        Returns:
            Point: Great circle midpoint from self to other
        """
        longitude_difference = other.rad_longitude - self.rad_longitude
        y = math.sin(longitude_difference) * math.cos(other.rad_latitude)
        x = math.cos(other.rad_latitude) * math.cos(longitude_difference)
        latitude = math.atan2(math.sin(self.rad_latitude)
                              + math.sin(other.rad_latitude),
                              math.sqrt((math.cos(self.rad_latitude) + x) ** 2
                                        + y ** 2))
        longitude = self.rad_longitude \
            + math.atan2(y, math.cos(self.rad_latitude) + x)

        return Point(latitude, longitude, angle='radians')

    def final_bearing(self, other, format='numeric'):
        """Calculate the final bearing from self to other.

        See also:
           bearing

        Args:
            other (Point): Location to calculate final bearing to
            format (str): Format of the bearing string to return

        Returns:
            float: Final bearing from self to other in degrees

        Raises:
            ValueError: Unknown value for ``format``
        """
        final_bearing = (other.bearing(self) + 180) % 360
        if format == 'numeric':
            return final_bearing
        elif format == 'string':
            return utils.angle_to_name(final_bearing)
        else:
            raise ValueError('Unknown format type %r' % format)

    def destination(self, bearing, distance):
        """Calculate the destination from self given bearing and distance.

        Args:
            bearing (float): Bearing from self
            distance (float): Distance from self in ``self.units``

        Returns:
            Point: Location after travelling ``distance`` along ``bearing``
        """
        bearing = math.radians(bearing)

        if self.units == 'imperial':
            distance *= utils.STATUTE_MILE
        elif self.units == 'nautical':
            distance *= utils.NAUTICAL_MILE

        angular_distance = distance / utils.BODY_RADIUS

        dest_latitude = math.asin(math.sin(self.rad_latitude) *
                                  math.cos(angular_distance) +
                                  math.cos(self.rad_latitude) *
                                  math.sin(angular_distance) *
                                  math.cos(bearing))
        dest_longitude = self.rad_longitude + \
            math.atan2(math.sin(bearing) *
                       math.sin(angular_distance) *
                       math.cos(self.rad_latitude),
                       math.cos(angular_distance) -
                       math.sin(self.rad_latitude) *
                       math.sin(dest_latitude))

        return Point(dest_latitude, dest_longitude, angle='radians')

    def sunrise(self, date=None, zenith=None):
        """Calculate the sunrise time for a ``Point`` object.

        See also:
           utils.sun_rise_set

        Args:
            date (datetime.date): Calculate rise or set for given date
            zenith (str): Calculate rise/set events, or twilight times

        Returns:
            datetime.datetime: The time for the given event in the specified
                timezone
        """
        return utils.sun_rise_set(self.latitude, self.longitude, date, 'rise',
                                  self.timezone, zenith)

    def sunset(self, date=None, zenith=None):
        """Calculate the sunset time for a ``Point`` object.

        See also:
           utils.sun_rise_set

        Args:
            date (datetime.date): Calculate rise or set for given date
            zenith (str): Calculate rise/set events, or twilight times

        Returns:
            datetime.datetime: The time for the given event in the specified
                timezone
        """
        return utils.sun_rise_set(self.latitude, self.longitude, date, 'set',
                                  self.timezone, zenith)

    def sun_events(self, date=None, zenith=None):
        """Calculate the sunrise time for a ``Point`` object.

        See also:
           utils.sun_rise_set

        Args:
            date (datetime.date): Calculate rise or set for given date
            zenith (str): Calculate rise/set events, or twilight times

        Returns:
            tuple of datetime.datetime: The time for the given events in the
                specified timezone
        """
        return utils.sun_events(self.latitude, self.longitude, date,
                                self.timezone, zenith)

    # Inverse and forward are the common functions expected by people that are
    # familiar with geodesics.
    def inverse(self, other):
        """Calculate the inverse geodesic from self to other.

        Args:
            other (Point): Location to calculate inverse geodesic to

        Returns:
            tuple of float objects: Bearing and distance from self to other
        """
        return (self.bearing(other), self.distance(other))
    # Forward geodesic function maps directly to destination method
    forward = destination


class TimedPoint(Point):
    """Class for representing a location with an associated time.

    .. versionadded:: 0.12.0
    """

    __slots__ = ('time', )

    def __init__(self, latitude, longitude, units='metric',
                 angle='degrees', timezone=0, time=None):
        """Initialise a new ``TimedPoint`` object.

        Args:
            latitude (float, tuple or list): Location's latitude
            longitude (float, tuple or list): Location's longitude
            angle (str): Type for specified angles
            units (str): Units type to be used for distances
            timezone (int): Offset from UTC in minutes
            time (datetime.datetime): Time associated with the location
        """
        super(TimedPoint, self).__init__(latitude, longitude, units, angle,
                                         timezone)
        self.time = time


@mangle_repr_type
class Points(list):
    """Class for representing a group of :class:`Point` objects.

    .. versionadded:: 0.2.0
    """

    def __init__(self, points=None, parse=False, units='metric'):
        """Initialise a new ``Points`` object.

<<<<<<< HEAD
        :type points: ``list`` of `Point` objects
        :param points: :class:`Point` objects to wrap
        :param bool parse: Whether to attempt import of ``points``
        :param str units: Unit type to be used for distances when parsing
            string locations
=======
        Args:
            points (list of Point): :class:`Point` objects to wrap
            parse (bool): Whether to attempt import of ``points``
            units (str): Unit type to be used for distances when parsing string
                locations
>>>>>>> f769822b
        """
        super(Points, self).__init__()
        self._parse = parse
        self.units = units
        if points:
            if parse:
                self.import_locations(points)
            else:
                if not all(x for x in points if isinstance(x, Point)):
                    raise TypeError('All `points` elements must be an '
                                    'instance of the `Point` class')
                self.extend(points)

    def __repr__(self):
        """Self-documenting string representation.

        Returns:
            str: String to recreate ``Points`` object
        """
        return utils.repr_assist(self, {'points': self[:]})

    def import_locations(self, locations):
        """Import locations from arguments.

        Args:
            locations (list of str or tuple): Location identifiers
        """
        for location in locations:
            data = utils.parse_location(location)
            if data:
                latitude, longitude = data
            else:
                latitude, longitude = utils.from_grid_locator(location)
            self.append(Point(latitude, longitude, self.units))

    def distance(self, method='haversine'):
        """Calculate distances between locations.

        Args:
            method (str): Method used to calculate distance

        Returns:
            list of float: Distance between points in series
        """
        if not len(self) > 1:
            raise RuntimeError('More than one location is required')
        return (self[i].distance(self[i + 1], method)
                for i in range(len(self) - 1))

    def bearing(self, format='numeric'):
        """Calculate bearing between locations.

        Args:
            format (str): Format of the bearing string to return

        Returns:
            list of float: Bearing between points in series
        """
        if not len(self) > 1:
            raise RuntimeError('More than one location is required')
        return (self[i].bearing(self[i + 1], format)
                for i in range(len(self) - 1))

    def final_bearing(self, format='numeric'):
        """Calculate final bearing between locations.

        Args:
            format (str): Format of the bearing string to return

        Returns:
            list of float: Bearing between points in series
        """
        if len(self) == 1:
            raise RuntimeError('More than one location is required')
        return (self[i].final_bearing(self[i + 1], format)
                for i in range(len(self) - 1))

    def inverse(self):
        """Calculate the inverse geodesic between locations.

        Returns:
            list of 2-tuple of float: Bearing and distance between points in
                series
        """
        return ((self[i].bearing(self[i + 1]), self[i].distance(self[i + 1]))
                for i in range(len(self) - 1))

    def midpoint(self):
        """Calculate the midpoint between locations.

        Returns:
            list of Point: Midpoint between points in series
        """
        return (self[i].midpoint(self[i + 1]) for i in range(len(self) - 1))

    def range(self, location, distance):
        """Test whether locations are within a given range of ``location``.

        Args:
            location (Point): Location to test range against
            distance (float): Distance to test location is within

        Returns:
            list of Point: Points within range of the specified location
        """
        return (x for x in self if location.__eq__(x, distance))

    def destination(self, bearing, distance):
        """Calculate destination locations for given distance and bearings.

        Args:
            bearing (float): Bearing to move on in degrees
            distance (float): Distance in kilometres

        Returns:
            list of Point: Points shifted by ``distance`` and ``bearing``
        """
        return (x.destination(bearing, distance) for x in self)
    forward = destination

    def sunrise(self, date=None, zenith=None):
        """Calculate sunrise times for locations.

        Args:
            date (datetime.date): Calculate sunrise for given date
            zenith (str): Calculate sunrise events, or end of twilight

        Returns:
            list of datetime.datetime: The time for the sunrise for each point
        """
        return (x.sunrise(date, zenith) for x in self)

    def sunset(self, date=None, zenith=None):
        """Calculate sunset times for locations.

        Args:
            date (datetime.date): Calculate sunset for given date
            zenith (str): Calculate sunset events, or start of twilight

        Returns:
            list of datetime.datetime: The time for the sunset for each point
        """
        return (x.sunset(date, zenith) for x in self)

    def sun_events(self, date=None, zenith=None):
        """Calculate sunrise/sunset times for locations.

        Args:
            date (datetime.date): Calculate rise or set for given date
            zenith (str): Calculate rise/set events, or twilight times

        Returns:
            list of 2-tuple of datetime.datetime: The time for the sunrise and
                sunset events for each point
        """
        return (x.sun_events(date, zenith) for x in self)

    def to_grid_locator(self, precision='square'):
        """Calculate Maidenhead locator for locations.

        Args:
            precision (str): Precision with which generate locator string

        Returns:
            list of str: Maidenhead locator for each point
        """
        return (x.to_grid_locator(precision) for x in self)


class TimedPoints(Points):
    def speed(self):
        """Calculate speed between :class:`Points`.

        Returns:
            list of float: Speed between :class:`Point` elements in km/h
        """
        if not len(self) > 1:
            raise RuntimeError('More than one location is required')
        try:
            times = [i.time for i in self]
        except AttributeError:
            raise NotImplementedError('Not all Point objects include time '
                                      'attribute')

        return (distance / ((times[i + 1] - times[i]).seconds / 3600)
                for i, distance in enumerate(self.distance()))


@mangle_repr_type
class KeyedPoints(dict):
    """Class for representing a keyed group of :class:`Point` objects.

    .. versionadded:: 0.2.0
    """

    def __init__(self, points=None, parse=False, units='metric'):
        """Initialise a new ``KeyedPoints`` object.

<<<<<<< HEAD
        :type points: ``dict`` of :class:`Point` objects
        :param points: :class:`Point` objects to wrap
        :param bool points: Whether to attempt import of ``points``
        :param str units: Unit type to be used for distances when parsing
            string locations
=======
        Args:
            points (dict of Point): :class:`Point` objects to wrap
            points (bool): Whether to attempt import of ``points``
            units (str): Unit type to be used for distances when parsing string
                locations
>>>>>>> f769822b
        """
        super(KeyedPoints, self).__init__()
        self._parse = parse
        self.units = units
        if points:
            if parse:
                self.import_locations(points)
            else:
                if not all(x for x in points.values() if isinstance(x, Point)):
                    raise TypeError("All `points` element's values must be an "
                                    'instance of the `Point` class')
                self.update(points)

    def __repr__(self):
        """Self-documenting string representation.

        Returns:
            str: String to recreate ``KeyedPoints`` object
        """
        return utils.repr_assist(self, {'points': dict(self.items())})

    def import_locations(self, locations):
        """Import locations from arguments.

        Args:
            locations (list of 2-tuple of str): Identifiers and locations
        """
        for identifier, location in locations:
            data = utils.parse_location(location)
            if data:
                latitude, longitude = data
            else:
                latitude, longitude = utils.from_grid_locator(location)
            self[identifier] = Point(latitude, longitude, self.units)

    def distance(self, order, method='haversine'):
        """Calculate distances between locations.

        Args:
            order (list): Order to process elements in
            method (str): Method used to calculate distance

        Returns:
            list of float: Distance between points in ``order``
        """
        if not len(self) > 1:
            raise RuntimeError('More than one location is required')
        return (self[order[i]].distance(self[order[i + 1]], method)
                for i in range(len(order) - 1))

    def bearing(self, order, format='numeric'):
        """Calculate bearing between locations.

        Args:
            order (list): Order to process elements in
            format (str): Format of the bearing string to return

        Returns:
            list of float: Bearing between points in series
        """
        if not len(self) > 1:
            raise RuntimeError('More than one location is required')
        return (self[order[i]].bearing(self[order[i + 1]], format)
                for i in range(len(order) - 1))

    def final_bearing(self, order, format='numeric'):
        """Calculate final bearing between locations.

        Args:
            order (list): Order to process elements in
            format (str): Format of the bearing string to return

        Returns:
            list of float: Bearing between points in series
        """
        if len(self) == 1:
            raise RuntimeError('More than one location is required')
        return (self[order[i]].final_bearing(self[order[i + 1]], format)
                for i in range(len(order) - 1))

    def inverse(self, order):
        """Calculate the inverse geodesic between locations.

        Args:
            order (list): Order to process elements in

        Returns:
            list of 2-tuple of float: Bearing and distance between points in
                series
        """
        return ((self[order[i]].bearing(self[order[i + 1]]),
                 self[order[i]].distance(self[order[i + 1]]))
                for i in range(len(order) - 1))

    def midpoint(self, order):
        """Calculate the midpoint between locations.

        Args:
            order (list): Order to process elements in

        Returns:
            list of Point: Midpoint between points in series
        """
        return (self[order[i]].midpoint(self[order[i + 1]])
                for i in range(len(order) - 1))

    def range(self, location, distance):
        """Test whether locations are within a given range of the first.

        Args:
            location (Point): Location to test range against
            distance (float): Distance to test location is within

        Returns:
            list of Point: Objects within specified range
        """
        return (x for x in self.items() if location.__eq__(x[1], distance))

    def destination(self, bearing, distance):
        """Calculate destination locations for given distance and bearings.

        Args:
            bearing (float): Bearing to move on in degrees
            distance (float): Distance in kilometres
        """
        return ((x[0], x[1].destination(bearing, distance))
                for x in self.items())
    forward = destination

    def sunrise(self, date=None, zenith=None):
        """Calculate sunrise times for locations.

        Args:
            date (datetime.date): Calculate sunrise for given date
            zenith (str): Calculate sunrise events, or end of twilight

        Returns:
            list of datetime.datetime: The time for the sunrise for each point
        """
        return ((x[0], x[1].sunrise(date, zenith)) for x in self.items())

    def sunset(self, date=None, zenith=None):
        """Calculate sunset times for locations.

        Args:
            date (datetime.date): Calculate sunset for given date
            zenith (str): Calculate sunset events, or start of twilight

        Returns:
            list of datetime.datetime: The time for the sunset for each point
        """
        return ((x[0], x[1].sunset(date, zenith)) for x in self.items())

    def sun_events(self, date=None, zenith=None):
        """Calculate sunrise/sunset times for locations.

        Args:
            date (datetime.date): Calculate rise or set for given date
            zenith (str): Calculate rise/set events, or twilight times

        Returns:
            list of 2-tuple of datetime.datetime: The time for the sunrise and
                sunset events for each point
        """
        return ((x[0], x[1].sun_events(date, zenith)) for x in self.items())

    def to_grid_locator(self, precision='square'):
        """Calculate Maidenhead locator for locations.

        Args:
            precision (str): Precision with which generate locator string

        Returns:
            list of str: Maidenhead locator for each point
        """
        return ((x[0], x[1].to_grid_locator(precision)) for x in self.items())<|MERGE_RESOLUTION|>--- conflicted
+++ resolved
@@ -530,19 +530,11 @@
     def __init__(self, points=None, parse=False, units='metric'):
         """Initialise a new ``Points`` object.
 
-<<<<<<< HEAD
-        :type points: ``list`` of `Point` objects
-        :param points: :class:`Point` objects to wrap
-        :param bool parse: Whether to attempt import of ``points``
-        :param str units: Unit type to be used for distances when parsing
-            string locations
-=======
         Args:
             points (list of Point): :class:`Point` objects to wrap
             parse (bool): Whether to attempt import of ``points``
             units (str): Unit type to be used for distances when parsing string
                 locations
->>>>>>> f769822b
         """
         super(Points, self).__init__()
         self._parse = parse
@@ -741,19 +733,11 @@
     def __init__(self, points=None, parse=False, units='metric'):
         """Initialise a new ``KeyedPoints`` object.
 
-<<<<<<< HEAD
-        :type points: ``dict`` of :class:`Point` objects
-        :param points: :class:`Point` objects to wrap
-        :param bool points: Whether to attempt import of ``points``
-        :param str units: Unit type to be used for distances when parsing
-            string locations
-=======
         Args:
             points (dict of Point): :class:`Point` objects to wrap
             points (bool): Whether to attempt import of ``points``
             units (str): Unit type to be used for distances when parsing string
                 locations
->>>>>>> f769822b
         """
         super(KeyedPoints, self).__init__()
         self._parse = parse

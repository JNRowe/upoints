#
# coding=utf-8
"""point - Classes for working with locations on Earth"""
# Copyright (C) 2006-2012  James Rowe <jnrowe@gmail.com>
#
# This program is free software: you can redistribute it and/or modify
# it under the terms of the GNU General Public License as published by
# the Free Software Foundation, either version 3 of the License, or
# (at your option) any later version.
#
# This program is distributed in the hope that it will be useful,
# but WITHOUT ANY WARRANTY; without even the implied warranty of
# MERCHANTABILITY or FITNESS FOR A PARTICULAR PURPOSE.  See the
# GNU General Public License for more details.
#
# You should have received a copy of the GNU General Public License
# along with this program.  If not, see <http://www.gnu.org/licenses/>.
#

from __future__ import division

__doc__ += """.

.. moduleauthor:: James Rowe <jnrowe@gmail.com>
.. versionadded:: 0.1.0
"""

import math

from upoints import utils


def _manage_location(attr):
    """Build managed property interface.

    :param str attr: Property's name
    :rtype: ``property``
    :return: Managed property interface

    """
    return property(lambda self: getattr(self, "_%s" % attr),
                    lambda self, value: self._set_location(attr, value))


def _dms_formatter(latitude, longitude, mode, unistr=False):
    """Generate a human readable DM/DMS location string.

    :param float latitude: Location's latitude
    :param float longitude: Location's longitude
    :param str mode: Coordinate formatting system to use
    :param bool unistr: Whether to use extended character set

    """
    if unistr:
        chars = ("°", "′", "″")
    else:
        chars = ("°", "'", '"')

    latitude_dms = tuple(map(abs, utils.to_dms(latitude, mode)))
    longitude_dms = tuple(map(abs, utils.to_dms(longitude, mode)))
    text = []
    if mode == "dms":
        text.append("%%02i%s%%02i%s%%02i%s" % chars % latitude_dms)
    else:
        text.append("%%02i%s%%05.2f%s" % chars[:2] % latitude_dms)
    text.append("S" if latitude < 0 else "N")
    if mode == "dms":
        text.append(", %%03i%s%%02i%s%%02i%s" % chars % longitude_dms)
    else:
        text.append(", %%03i%s%%05.2f%s" % chars[:2] % longitude_dms)
    text.append("W" if longitude < 0 else "E")
    return text


class Point(object):

    """Simple class for representing a location on a sphere.

    .. versionadded:: 0.2.0

    """

    __slots__ = ('units', '_latitude', '_longitude', '_rad_latitude',
                 '_rad_longitude', 'timezone', '_angle')

    def __init__(self, latitude, longitude, units="metric",
                 angle="degrees", timezone=0):
        """Initialise a new ``Point`` object.

<<<<<<< HEAD
        >>> Home = Point(52.015, -0.221)
        >>> Home = Point(52.015, -0.221, timezone=60) # BST
        >>> Home = Point(52.015, -0.221, "US customary")
        >>> Home = Point(52.015, -0.221, "nautical")
        >>> test = Point(math.pi / 4, math.pi / 2, angle="radians")
        >>> test.latitude == 45
        True
        >>> test.longitude == 90
        True
        >>> test = Point((50, 20, 10), (-1, -3, -12))
        >>> "%.3f" % test.latitude
        '50.336'
        >>> "%.3f" % test.longitude
        '-1.053'
        >>> bad_angle = Point(52.015, -0.221, angle=None)
        Traceback (most recent call last):
        ...
        ValueError: Unknown angle type `None'
        >>> bad_latitude = Point(-92, -0.221)
        Traceback (most recent call last):
        ...
        ValueError: Invalid latitude value `-92.000000'
        >>> bad_longitude = Point(52.015, 185)
        Traceback (most recent call last):
        ...
        ValueError: Invalid longitude value `185.000000'
        >>> bad_units = Point(52.015, -0.221, units=None)
        Traceback (most recent call last):
        ...
        ValueError: Unknown units type `None'

        :type latitude: ``float``, ``tuple`` or ``list``
        :param float latitude: Location's latitude
        :type longitude: ``float``, ``tuple`` or ``list``
        :param float longitude: Location's longitude
        :param str angle: Type for specified angles
        :param str units: Units type to be used for distances
        :param int timezone: Offset from UTC in minutes
=======
        :type latitude: ``float`` or coercible to ``float``, ``tuple`` or
            ``list``
        :param latitude: Location's latitude
        :type longitude: ``float`` or coercible to ``float``, ``tuple`` or
            ``list``
        :param longitude: Location's longitude
        :type angle: ``str``
        :param angle: Type for specified angles
        :type units: ``str``
        :param units: Units type to be used for distances
        :type timezone: ``int``
        :param timezone: Offset from UTC in minutes
>>>>>>> 9785f0a9
        :raise ValueError: Unknown value for ``angle``
        :raise ValueError: Unknown value for ``units``
        :raise ValueError: Invalid value for ``latitude`` or ``longitude``

        """
        super(Point, self).__init__()
        if angle in ("degrees", "radians"):
            self._angle = angle
        else:
            raise ValueError("Unknown angle type `%s'" % angle)
        self._set_location("latitude", latitude)
        self._set_location("longitude", longitude)

        if units in ("imperial", "metric", "nautical"):
            self.units = units
        elif units == "km":
            self.units = "metric"
        elif units in ("US customary", "sm"):
            self.units = "imperial"
        elif units == "nm":
            self.units = "nautical"
        else:
            raise ValueError("Unknown units type `%s'" % units)
        self.timezone = timezone

    def _set_location(self, ltype, value):
        """Check supplied location data for validity, and update."""
        if self._angle == "degrees":
            if isinstance(value, (tuple, list)):
                value = utils.to_dd(*value)
            setattr(self, "_%s" % ltype, float(value))
            setattr(self, "_rad_%s" % ltype, math.radians(float(value)))
        elif self._angle == "radians":
            setattr(self, "_rad_%s" % ltype, float(value))
            setattr(self, "_%s" % ltype, math.degrees(float(value)))
        else:
            raise ValueError("Unknown angle type `%s'" % self._angle)
        if ltype == "latitude" and not -90 <= self._latitude <= 90:
            raise ValueError("Invalid latitude value `%f'" % value)
        elif ltype == "longitude" and not -180 <= self._longitude <= 180:
            raise ValueError("Invalid longitude value `%f'" % value)
    latitude = _manage_location("latitude")
    longitude = _manage_location("longitude")
    rad_latitude = _manage_location("rad_latitude")
    rad_longitude = _manage_location("rad_longitude")

    @property
    def __dict__(self):
        """Emulate ``__dict__`` class attribute for class.

        :rtype: ``dict``
        :return: Object attributes, as would be provided by a class that didn't
            set ``__slots__``

        """
        slots = []
        cls = self.__class__
        # Build a tuple of __slots__ from all parent classes
        while not cls is object:
            slots.extend(cls.__slots__)
            cls = cls.__base__
        return dict([(item, getattr(self, item)) for item in slots])

    def __repr__(self):
        """Self-documenting string representation.

        :rtype: ``str``
        :return: String to recreate ``Point`` object

        """
        return utils.repr_assist(self, {"angle": "degrees"})

    def __str__(self, mode="dd"):
        """Pretty printed location string.

<<<<<<< HEAD
        >>> print(Point(52.015, -0.221))
        N52.015°; W000.221°
        >>> print(Point(52.015, -0.221).__str__(mode="dm"))
        52°00.90'N, 000°13.26'W
        >>> print(Point(52.015, -0.221).__str__(mode="dms"))
        52°00'54"N, 000°13'15"W
        >>> print(Point(33.9400, -118.4000).__str__(mode="dms"))
        33°56'23"N, 118°24'00"W
        >>> print(Point(52.015, -0.221).__str__(mode="locator"))
        IO92

        :param str mode: Coordinate formatting system to use
=======
        :type mode: ``str``
        :param mode: Coordinate formatting system to use
>>>>>>> 9785f0a9
        :rtype: ``str``
        :return: Human readable string representation of ``Point`` object
        :raise ValueError: Unknown value for ``mode``

        """
        text = []
        if mode == "dd":
            text.append("S" if self.latitude < 0 else "N")
            text.append("%06.3f°; " % abs(self.latitude))
            text.append("W" if self.longitude < 0 else "E")
            text.append("%07.3f°" % abs(self.longitude))
        elif mode in ("dm", "dms"):
            text = _dms_formatter(self.latitude, self.longitude, mode)
        elif mode == "locator":
            text.append(self.to_grid_locator())
        else:
            raise ValueError("Unknown mode type `%s'" % mode)

        return "".join(text)

    def __unicode__(self, mode="dd"):
        """Pretty printed Unicode location string.

<<<<<<< HEAD
        >>> print(Point(52.015, -0.221))
        N52.015°; W000.221°
        >>> print(Point(52.015, -0.221).__unicode__(mode="dm"))
        52°00.90′N, 000°13.26′W
        >>> print(Point(52.015, -0.221).__unicode__(mode="dms"))
        52°00′54″N, 000°13′15″W
        >>> print(Point(33.9400, -118.4000).__unicode__(mode="dms"))
        33°56′23″N, 118°24′00″W
        >>> print(Point(52.015, -0.221).__unicode__(mode="locator"))
        IO92

        :param str mode: Coordinate formatting system to use
=======
        :type mode: ``str``
        :param mode: Coordinate formatting system to use
>>>>>>> 9785f0a9
        :rtype: ``str``
        :return: Human readable Unicode representation of ``Point`` object
        :raise ValueError: Unknown value for ``mode``

        """
        text = []
        if mode in ("dd", "locator"):
            text.append(self.__str__(mode=mode))
        elif mode in ("dm", "dms"):
            text = _dms_formatter(self.latitude, self.longitude, mode, True)
        else:
            raise ValueError("Unknown mode type `%s'" % mode)

        return "".join(text)

    def __format__(self, format_spec=None):
        if type(format_spec) == unicode:
            unicode
        else:
            str
        if not format_spec:
            return str(self)

    def __eq__(self, other, accuracy=None):
        """Compare ``Point`` objects for equality with optional accuracy amount.

<<<<<<< HEAD
        >>> Point(52.015, -0.221) == Point(52.015, -0.221)
        True
        >>> Point(52.015, -0.221) == Point(52.6333, -2.5)
        False
        >>> Point(52.015, -0.221).__eq__(Point(52.6333, -2.5), 168)
        False
        >>> Point(52.015, -0.221).__eq__(Point(52.6333, -2.5), 170)
        True

        :param Point other: Object to test for equality against
        :param float accuracy: Objects are considered equal if within
            ``accuracy`` ``units`` distance of each other
=======
        :type other: ``Point`` instance
        :param other: Object to test for equality against
        :type accuracy: ``float`` or ``None``
        :param accuracy: Objects are considered equal if within ``accuracy``
            ``units`` distance of each other
>>>>>>> 9785f0a9
        :rtype: ``bool``
        :return: True if objects are equal within given bounds

        """
        if accuracy is None:
            return hash(self) == hash(other)
        else:
            return self.distance(other) < accuracy

    def __ne__(self, other, accuracy=None):
        """Compare ``Point`` objects for inequality with optional accuracy amount.

<<<<<<< HEAD
        >>> Point(52.015, -0.221) != Point(52.015, -0.221)
        False
        >>> Point(52.015, -0.221) != Point(52.6333, -2.5)
        True
        >>> Point(52.015, -0.221).__ne__(Point(52.6333, -2.5), 168)
        True
        >>> Point(52.015, -0.221).__ne__(Point(52.6333, -2.5), 170)
        False

        :param Point other: Object to test for inequality against
        :param float accuracy: Objects are considered equal if within
            ``accuracy`` ``units`` distance
=======
        :type other: ``Point`` instance
        :param other: Object to test for inequality against
        :type accuracy: ``float`` or ``None``
        :param accuracy: Objects are considered equal if within ``accuracy``
            ``units`` distance
>>>>>>> 9785f0a9
        :rtype: ``bool``
        :return: True if objects are not equal within given bounds

        """
        return not self.__eq__(other, accuracy)

    def __hash__(self):
        """Produce an object hash for equality checks.

        This method returns the hash of the return value from the ``__str__``
        method.  It guarantees equality for objects that have the same latitude
        and longitude.

        .. seealso::

           :meth:`__str__`

        :rtype: ``int``
        :return: Hash of string representation

        """
        return hash(repr(self))

    def to_grid_locator(self, precision="square"):
        """Calculate Maidenhead locator from latitude and longitude.

<<<<<<< HEAD
        >>> Home = Point(52.015, -0.221)
        >>> Home.to_grid_locator("extsquare")
        'IO92va33'
        >>> Home.to_grid_locator("subsquare")
        'IO92va'
        >>> Home.to_grid_locator()
        'IO92'

        :param str precision: Precision with which generate locator string
=======
        :type precision: ``str``
        :param precision: Precision with which generate locator string
>>>>>>> 9785f0a9
        :rtype: ``str``
        :return: Maidenhead locator for latitude and longitude

        """
        return utils.to_grid_locator(self.latitude, self.longitude, precision)

    def distance(self, other, method="haversine"):
        """Calculate the distance from self to other.

        As a smoke test this check uses the example from Wikipedia's
        `Great-circle distance entry`_ of Nashville International Airport to
        Los Angeles International Airport, and is correct to within
        2 kilometres of the calculation there.

<<<<<<< HEAD
        >>> to_loc = Point(33.9400, -118.4000)
        >>> "%i kM" % Point(36.1200, -86.6700).distance(to_loc)
        '2884 kM'
        >>> "%i mi" % Point(36.1200, -86.6700, "imperial").distance(to_loc)
        '1792 mi'
        >>> "%i nmi" % Point(36.1200, -86.6700, "nautical").distance(to_loc)
        '1557 nmi'
        >>> "%i kM" % Point(36.1200, -86.6700).distance(to_loc, method="sloc")
        '2884 kM'

        :param Point other: Location to calculate distance to
        :param str method: Method used to calculate distance
=======
        :type other: ``Point`` instance
        :param other: Location to calculate distance to
        :type method: ``str``
        :param method: Method used to calculate distance
>>>>>>> 9785f0a9
        :rtype: ``float``
        :return: Distance between self and other in ``units``
        :raise ValueError: Unknown value for ``method``

        .. _Great-circle distance entry:
           http://en.wikipedia.org/wiki/Great-circle_distance

        """
        longitude_difference = other.rad_longitude - self.rad_longitude
        latitude_difference = other.rad_latitude - self.rad_latitude

        if method == "haversine":
            temp = math.sin(latitude_difference / 2) ** 2 + \
                   math.cos(self.rad_latitude) * \
                   math.cos(other.rad_latitude) * \
                   math.sin(longitude_difference / 2) ** 2
            distance = 2 * utils.BODY_RADIUS * math.atan2(math.sqrt(temp),
                                                          math.sqrt(1 - temp))
        elif method == "sloc":
            distance = math.acos(math.sin(self.rad_latitude) *
                                 math.sin(other.rad_latitude) +
                                 math.cos(self.rad_latitude) *
                                 math.cos(other.rad_latitude) *
                                 math.cos(longitude_difference)) * \
                       utils.BODY_RADIUS
        else:
            raise ValueError("Unknown method type `%s'" % method)

        if self.units == "imperial":
            return distance / utils.STATUTE_MILE
        elif self.units == "nautical":
            return distance / utils.NAUTICAL_MILE
        else:
            return distance

    def bearing(self, other, format="numeric"):
        """Calculate the initial bearing from self to other.

        .. note::
           Applying common plane Euclidean trigonometry to bearing calculations
           suggests to us that the bearing between point A to point B is equal
           to the inverse of the bearing from Point B to Point A, whereas
           spherical trigonometry is much more fun.  If the ``bearing`` method
           doesn't make sense to you when calculating return bearings there are
           plenty of resources on the web that explain spherical geometry.

        .. todo:: Add Rhumb line calculation

        :param Point other: Location to calculate bearing to
        :param str format: Format of the bearing string to return
        :rtype: ``float``
        :return: Initial bearing from self to other in degrees
        :raise ValueError: Unknown value for ``format``

        """
        longitude_difference = other.rad_longitude - self.rad_longitude

        y = math.sin(longitude_difference) * math.cos(other.rad_latitude)
        x = math.cos(self.rad_latitude) * math.sin(other.rad_latitude) - \
            math.sin(self.rad_latitude) * math.cos(other.rad_latitude) * \
            math.cos(longitude_difference)
        bearing = math.degrees(math.atan2(y, x))
        # Always return positive North-aligned bearing
        bearing = (bearing + 360) % 360
        if format == "numeric":
            return bearing
        elif format == "string":
            return utils.angle_to_name(bearing)
        else:
            raise ValueError("Unknown format type `%s'" % format)

    def midpoint(self, other):
        """Calculate the midpoint from self to other.

        .. seealso::

           :meth:`bearing`

<<<<<<< HEAD
        >>> Point(52.015, -0.221).midpoint(Point(52.6333, -2.5))
        Point(52.3296314054, -1.35253686056, 'metric', 'degrees', 0)
        >>> Point(36.1200, -86.6700).midpoint(Point(33.9400, -118.4000))
        Point(36.082394919, -102.752173705, 'metric', 'degrees', 0)

        :param Point other: Location to calculate midpoint to
=======
        :type other: ``Point`` instance
        :param other: Location to calculate midpoint to
>>>>>>> 9785f0a9
        :rtype: ``Point`` instance
        :return: Great circle midpoint from self to other

        """
        longitude_difference = other.rad_longitude - self.rad_longitude
        y = math.sin(longitude_difference) * math.cos(other.rad_latitude)
        x = math.cos(other.rad_latitude) * math.cos(longitude_difference)
        latitude = math.atan2(math.sin(self.rad_latitude)
                              + math.sin(other.rad_latitude),
                              math.sqrt((math.cos(self.rad_latitude) + x) ** 2
                                        + y ** 2))
        longitude = self.rad_longitude \
                    + math.atan2(y, math.cos(self.rad_latitude) + x)

        return Point(latitude, longitude, angle="radians")

    def final_bearing(self, other, format="numeric"):
        """Calculate the final bearing from self to other.

        .. seealso::

           :meth:`bearing`

<<<<<<< HEAD
        >>> "%i" % Point(52.015, -0.221).final_bearing(Point(52.6333, -2.5))
        '293'
        >>> "%i" % Point(52.6333, -2.5).final_bearing(Point(52.015, -0.221))
        '114'
        >>> "%i" % Point(36.1200, -86.6700).final_bearing(Point(33.9400,
        ...                                                     -118.4000))
        '256'
        >>> "%i" % Point(33.9400, -118.4000).final_bearing(Point(36.1200,
        ...                                                      -86.6700))
        '94'
        >>> Point(52.015, -0.221).bearing(Point(52.6333, -2.5),
        ...                               format="string")
        'North-west'

        :param Point other: Location to calculate final bearing to
        :param str format: Format of the bearing string to return
=======
        :type other: ``Point`` instance
        :param other: Location to calculate final bearing to
        :type format: ``str``
        :param format: Format of the bearing string to return
>>>>>>> 9785f0a9
        :rtype: ``float``
        :return: Final bearing from self to other in degrees
        :raise ValueError: Unknown value for ``format``

        """
        final_bearing = (other.bearing(self) + 180) % 360
        if format == "numeric":
            return final_bearing
        elif format == "string":
            return utils.angle_to_name(final_bearing)
        else:
            raise ValueError("Unknown format type `%s'" % format)

    def destination(self, bearing, distance):
        """Calculate the destination from self given bearing and distance.

<<<<<<< HEAD
        >>> Point(52.015, -0.221).destination(294, 169)
        Point(52.6116387502, -2.50937408195, 'metric', 'degrees', 0)
        >>> Home = Point(52.015, -0.221, "imperial")
        >>> Home.destination(294, 169 / utils.STATUTE_MILE)
        Point(52.6116387502, -2.50937408195, 'metric', 'degrees', 0)
        >>> Home = Point(52.015, -0.221, "nautical")
        >>> Home.destination(294, 169 / utils.NAUTICAL_MILE)
        Point(52.6116387502, -2.50937408195, 'metric', 'degrees', 0)
        >>> Point(36.1200, -86.6700).destination(274, 2885)
        Point(33.6872799138, -118.327218421, 'metric', 'degrees', 0)

        :param float bearing: Bearing from self
        :param float distance: Distance from self in ``self.units``
=======
        :type bearing: ``float`` or coercible to ``float``
        :param bearing: Bearing from self
        :type distance: ``float`` or coercible to ``float``
        :param distance: Distance from self in ``self.units``
>>>>>>> 9785f0a9
        :rtype: ``Point``
        :return: Location after travelling ``distance`` along ``bearing``

        """
        bearing = math.radians(bearing)

        if self.units == "imperial":
            distance *= utils.STATUTE_MILE
        elif self.units == "nautical":
            distance *= utils.NAUTICAL_MILE

        angular_distance = distance / utils.BODY_RADIUS

        dest_latitude = math.asin(math.sin(self.rad_latitude) *
                                  math.cos(angular_distance) +
                                  math.cos(self.rad_latitude) *
                                  math.sin(angular_distance) *
                                  math.cos(bearing))
        dest_longitude = self.rad_longitude + \
                         math.atan2(math.sin(bearing) *
                                    math.sin(angular_distance) *
                                    math.cos(self.rad_latitude),
                                    math.cos(angular_distance) -
                                    math.sin(self.rad_latitude) *
                                    math.sin(dest_latitude))

        return Point(dest_latitude, dest_longitude, angle="radians")

    def sunrise(self, date=None, zenith=None):
        """Calculate the sunrise time for a ``Point`` object.

        .. seealso::

           :func:`utils.sun_rise_set`

<<<<<<< HEAD
        >>> date = datetime.date(2007, 6, 15)
        >>> Point(52.015, -0.221).sunrise(date)
        datetime.time(3, 40)
        >>> Point(52.6333, -2.5).sunrise(date)
        datetime.time(3, 45)
        >>> Point(36.1200, -86.6700).sunrise(date)
        datetime.time(10, 29)
        >>> Point(33.9400, -118.4000).sunrise(date)
        datetime.time(12, 41)

        :param datetime.date date: Calculate rise or set for given date
        :param str zenith: Calculate rise/set events, or twilight times
=======
        :type date: :class:`datetime.date`
        :param date: Calculate rise or set for given date
        :type zenith: ``None`` or ``str``
        :param zenith: Calculate rise/set events, or twilight times
>>>>>>> 9785f0a9
        :rtype: :class:`datetime.datetime`
        :return: The time for the given event in the specified timezone

        """
        return utils.sun_rise_set(self.latitude, self.longitude, date, "rise",
                                  self.timezone, zenith)

    def sunset(self, date=None, zenith=None):
        """Calculate the sunset time for a ``Point`` object.

        .. seealso::

           :func:`utils.sun_rise_set`

<<<<<<< HEAD
        >>> date = datetime.date(2007, 6, 15)
        >>> Point(52.015, -0.221).sunset(date)
        datetime.time(20, 22)
        >>> Point(52.6333, -2.5).sunset(date)
        datetime.time(20, 35)
        >>> Point(36.1200, -86.6700).sunset(date)
        datetime.time(1, 5)
        >>> Point(33.9400, -118.4000).sunset(date)
        datetime.time(3, 6)

        :param datetime.date date: Calculate rise or set for given date
        :param str zenith: Calculate rise/set events, or twilight times
=======
        :type date: :class:`datetime.date`
        :param date: Calculate rise or set for given date
        :type zenith: ``None`` or ``str``
        :param zenith: Calculate rise/set events, or twilight times
>>>>>>> 9785f0a9
        :rtype: :class:`datetime.datetime`
        :return: The time for the given event in the specified timezone

        """
        return utils.sun_rise_set(self.latitude, self.longitude, date, "set",
                                  self.timezone, zenith)

    def sun_events(self, date=None, zenith=None):
        """Calculate the sunrise time for a ``Point`` object.

        .. seealso::

           :func:`utils.sun_rise_set`

<<<<<<< HEAD
        >>> date = datetime.date(2007, 6, 15)
        >>> Point(52.015, -0.221).sun_events(date)
        (datetime.time(3, 40), datetime.time(20, 22))
        >>> Point(52.6333, -2.5).sun_events(date)
        (datetime.time(3, 45), datetime.time(20, 35))
        >>> Point(36.1200, -86.6700).sun_events(date)
        (datetime.time(10, 29), datetime.time(1, 5))
        >>> Point(33.9400, -118.4000).sun_events(date)
        (datetime.time(12, 41), datetime.time(3, 6))

        :param datetime.date date: Calculate rise or set for given date
        :param str zenith: Calculate rise/set events, or twilight times
=======
        :type date: :class:`datetime.date`
        :param date: Calculate rise or set for given date
        :type zenith: ``None`` or ``str``
        :param zenith: Calculate rise/set events, or twilight times
>>>>>>> 9785f0a9
        :rtype: ``tuple`` of :class:`datetime.datetime`
        :return: The time for the given events in the specified timezone

        """
        return utils.sun_events(self.latitude, self.longitude, date,
                                self.timezone, zenith)

    # Inverse and forward are the common functions expected by people that are
    # familiar with geodesics.
    def inverse(self, other):
        """Calculate the inverse geodesic from self to other.

<<<<<<< HEAD
        >>> "%i, %i" % Point(52.015, -0.221).inverse(Point(52.6333, -2.5))
        '294, 169'

        :param Point other: Location to calculate inverse geodesic to
=======
        :type other: ``Point`` instance
        :param other: Location to calculate inverse geodesic to
>>>>>>> 9785f0a9
        :rtype: ``tuple`` of ``float`` objects
        :return: Bearing and distance from self to other

        """
        return (self.bearing(other), self.distance(other))
    # Forward geodesic function maps directly to destination method
    forward = destination


class TimedPoint(Point):

    """Class for representing a location with an associated time.

    .. versionadded:: 0.12.0

    """

    __slots__ = ("time", )

    def __init__(self, latitude, longitude, units="metric",
                 angle="degrees", timezone=0, time=None):
        """Initialise a new ``TimedPoint`` object.

<<<<<<< HEAD
        >>> place = TimedPoint(52.015, -0.221,
        ...                    time=datetime.datetime(2008, 7, 29))

        :type latitude: ``float``, ``tuple`` or ``list``
=======
        :type latitude: ``float`` or coercible to ``float``, ``tuple`` or
            ``list``
>>>>>>> 9785f0a9
        :param latitude: Location's latitude
        :type longitude: ``float``, ``tuple`` or ``list``
        :param longitude: Location's longitude
        :param str angle: Type for specified angles
        :param units: Units type to be used for distances
        :param timezone: Offset from UTC in minutes
        :param datetime.datetime time: Time associated with the location

        """
        super(TimedPoint, self).__init__(latitude, longitude, units, angle,
                                         timezone)
        self.time = time


class Points(list):

    """Class for representing a group of :class:`Point` objects.

    .. versionadded:: 0.2.0

    """

    def __init__(self, points=None, parse=False, units="metric"):
        """Initialise a new ``Points`` object.

        :type points: ``list`` of `Point` objects
        :param points: :class:`Point` objects to wrap
        :param bool parse: Whether to attempt import of ``points``
        :param str units: Unit type to be used for distances when parsing string
            locations

        """
        super(Points, self).__init__()
        self._parse = parse
        self.units = units
        if points:
            if parse:
                self.import_locations(points)
            else:
                if not all([x for x in points if isinstance(x, Point)]):
                    raise TypeError("All `points` elements must be an "
                                    "instance of the `Point` class")
                self.extend(points)

    def __repr__(self):
        """Self-documenting string representation.

        :rtype: ``str``
        :return: String to recreate ``Points`` object

        """
        return utils.repr_assist(self, {"points": self[:]})

    def import_locations(self, locations):
        """Import locations from arguments.

        :type locations: ``list`` of ``str`` or ``tuple``
        :param locations: Location identifiers

        """
        for location in locations:
            data = utils.parse_location(location)
            if data:
                latitude, longitude = data
            else:
                latitude, longitude = utils.from_grid_locator(location)
            self.append(Point(latitude, longitude, self.units))

    def distance(self, method="haversine"):
        """Calculate distances between locations.

<<<<<<< HEAD
        >>> locations = Points(["52.015;-0.221", "52.168;0.040",
        ...                     "52.855;0.657"],
        ...                    parse=True)
        >>> "%.3f" % sum(locations.distance())
        '111.632'

        :param str method: Method used to calculate distance
=======
        :type method: ``str``
        :param method: Method used to calculate distance
>>>>>>> 9785f0a9
        :rtype: ``list`` of ``float``
        :return: Distance between points in series

        """
        if not len(self) > 1:
            raise RuntimeError("More than one location is required")
        return (self[i].distance(self[i + 1], method)
                for i in range(len(self) - 1))

    def bearing(self, format="numeric"):
        """Calculate bearing between locations.

<<<<<<< HEAD
        >>> locations = Points(["52.015;-0.221", "52.168;0.040",
        ...                     "52.855;0.657"],
        ...                    parse=True)
        >>> ["%.3f" % x for x in locations.bearing()]
        ['46.242', '28.416']

        :param str format: Format of the bearing string to return
=======
        :type format: ``str``
        :param format: Format of the bearing string to return
>>>>>>> 9785f0a9
        :rtype: ``list`` of ``float``
        :return: Bearing between points in series

        """
        if not len(self) > 1:
            raise RuntimeError("More than one location is required")
        return (self[i].bearing(self[i + 1], format)
                for i in range(len(self) - 1))

    def final_bearing(self, format="numeric"):
        """Calculate final bearing between locations.

<<<<<<< HEAD
        >>> locations = Points(["52.015;-0.221", "52.168;0.040",
        ...                     "52.855;0.657"],
        ...                    parse=True)
        >>> ["%.3f" % x for x in locations.final_bearing()]
        ['46.448', '28.906']

        :param str format: Format of the bearing string to return
=======
        :type format: ``str``
        :param format: Format of the bearing string to return
>>>>>>> 9785f0a9
        :rtype: ``list`` of ``float``
        :return: Bearing between points in series

        """
        if len(self) == 1:
            raise RuntimeError("More than one location is required")
        return (self[i].final_bearing(self[i + 1], format)
                for i in range(len(self) - 1))

    def inverse(self):
        """Calculate the inverse geodesic between locations.

        :rtype: ``list`` of 2 ``tuple`` of ``float``
        :return: Bearing and distance between points in series

        """
        return ((self[i].bearing(self[i + 1]), self[i].distance(self[i + 1]))
                for i in range(len(self) - 1))

    def midpoint(self):
        """Calculate the midpoint between locations.

        :rtype: ``list`` of :class:`Point` instances
        :return: Midpoint between points in series

        """
        return (self[i].midpoint(self[i + 1]) for i in range(len(self) - 1))

    def range(self, location, distance):
        """Test whether locations are within a given range of ``location``

<<<<<<< HEAD
        >>> locations = Points(["52.015;-0.221", "52.168;0.040",
        ...                     "52.855;0.657"],
        ...                    parse=True)
        >>> list(locations.range(Point(52.015, -0.221), 20))
        [Point(52.015, -0.221, 'metric', 'degrees', 0)]

        :param Point location: Location to test range against
        :param float distance: Distance to test location is within
=======
        :type location: :class:`Point`
        :param location: Location to test range against
        :type distance: ``float``
        :param distance: Distance to test location is within
>>>>>>> 9785f0a9
        :rtype: ``list`` of :class:`Point` objects within specified range
        :return: Points within range of the specified location

        """
        return (x for x in self if location.__eq__(x, distance))

    def destination(self, bearing, distance):
        """Calculate destination locations for given distance and bearings.

<<<<<<< HEAD
        >>> locations = Points(["52.015;-0.221", "52.168;0.040",
        ...                     "52.855;0.657"],
        ...                    parse=True)
        >>> from dtopt import NORMALIZE_WHITESPACE
        >>> list(locations.destination(42, 240))
        [Point(53.5956078217, 2.2141813684, 'metric', 'degrees', 0),
         Point(53.7484691495, 2.48403821375, 'metric', 'degrees', 0),
         Point(54.4348338045, 3.14183478498, 'metric', 'degrees', 0)]

        :param float bearing: Bearing to move on in degrees
        :param float distance: Distance in kilometres
=======
        :type bearing: ``float`` or coercible to ``float``
        :param bearing: Bearing to move on in degrees
        :type distance: ``float`` or coercible to ``float``
        :param distance: Distance in kilometres
>>>>>>> 9785f0a9
        :rtype: ``list`` of :class:`Point`
        :return: Points shifted by ``distance`` and ``bearing``

        """
        return (x.destination(bearing, distance) for x in self)
    forward = destination

    def sunrise(self, date=None, zenith=None):
        """Calculate sunrise times for locations.

<<<<<<< HEAD
        >>> locations = Points(["52.015;-0.221", "52.168;0.040",
        ...                     "52.855;0.657"],
        ...                    parse=True)
        >>> list(locations.sunrise(datetime.date(2008, 5, 2)))
        [datetime.time(4, 28), datetime.time(4, 26), datetime.time(4, 21)]

        :param datetime.date date: Calculate sunrise for given date
        :param str zenith: Calculate sunrise events, or end of twilight
=======
        :type date: :class:`datetime.date`
        :param date: Calculate sunrise for given date
        :type zenith: ``None`` or ``str``
        :param zenith: Calculate sunrise events, or end of twilight
>>>>>>> 9785f0a9
        :rtype: ``list`` of :class:`datetime.datetime`
        :return: The time for the sunrise for each point

        """
        return (x.sunrise(date, zenith) for x in self)

    def sunset(self, date=None, zenith=None):
        """Calculate sunset times for locations.

<<<<<<< HEAD
        >>> locations = Points(["52.015;-0.221", "52.168;0.040",
        ...                     "52.855;0.657"],
        ...                    parse=True)
        >>> list(locations.sunset(datetime.date(2008, 5, 2)))
        [datetime.time(19, 28), datetime.time(19, 27), datetime.time(19, 27)]

        :param datetime.date date: Calculate sunset for given date
        :param str zenith: Calculate sunset events, or start of twilight
=======
        :type date: :class:`datetime.date`
        :param date: Calculate sunset for given date
        :type zenith: ``None`` or ``str``
        :param zenith: Calculate sunset events, or start of twilight
>>>>>>> 9785f0a9
        :rtype: ``list`` of :class:`datetime.datetime`
        :return: The time for the sunset for each point

        """
        return (x.sunset(date, zenith) for x in self)

    def sun_events(self, date=None, zenith=None):
        """Calculate sunrise/sunset times for locations.

<<<<<<< HEAD
        >>> locations = Points(["52.015;-0.221", "52.168;0.040",
        ...                     "52.855;0.657"],
        ...                    parse=True)
        >>> from dtopt import NORMALIZE_WHITESPACE
        >>> list(locations.sun_events(datetime.date(2008, 5, 2)))
        [(datetime.time(4, 28), datetime.time(19, 28)),
         (datetime.time(4, 26), datetime.time(19, 27)),
         (datetime.time(4, 21), datetime.time(19, 27))]

        :param datetime.date date: Calculate rise or set for given date
        :param str zenith: Calculate rise/set events, or twilight times
=======
        :type date: :class:`datetime.date`
        :param date: Calculate rise or set for given date
        :type zenith: ``None`` or ``str``
        :param zenith: Calculate rise/set events, or twilight times
>>>>>>> 9785f0a9
        :rtype: ``list`` of 2 ``tuple`` of :class:`datetime.datetime`
        :return: The time for the sunrise and sunset events for each point

        """
        return (x.sun_events(date, zenith) for x in self)

    def to_grid_locator(self, precision="square"):
        """Calculate Maidenhead locator for locations.

<<<<<<< HEAD
        >>> locations = Points(["52.015;-0.221", "52.168;0.040",
        ...                     "52.855;0.657"],
        ...                    parse=True)
        >>> list(locations.to_grid_locator("extsquare"))
        ['IO92va33', 'JO02ae40', 'JO02hu85']
        >>> list(locations.to_grid_locator("subsquare"))
        ['IO92va', 'JO02ae', 'JO02hu']

        :param str precision: Precision with which generate locator string
=======
        :type precision: ``str``
        :param precision: Precision with which generate locator string
>>>>>>> 9785f0a9
        :rtype: ``list`` of ``str``
        :return: Maidenhead locator for each point

        """
        return (x.to_grid_locator(precision) for x in self)


class TimedPoints(Points):
    def speed(self):
        """Calculate speed between :class:`Points`

        :rtype: ``list`` of ``float``
        :return: Speed between :class:`Point` elements in km/h

        """
        if not len(self) > 1:
            raise RuntimeError("More than one location is required")
        try:
            times = [i.time for i in self]
        except AttributeError:
            raise NotImplementedError("Not all Point objects include time "
                                      "attribute")

        return (distance / ((times[i + 1] - times[i]).seconds / 3600)
                for i, distance in enumerate(self.distance()))


class KeyedPoints(dict):

    """Class for representing a keyed group of :class:`Point` objects.

    .. versionadded:: 0.2.0

    """

    def __init__(self, points=None, parse=False, units="metric"):
        """Initialise a new ``KeyedPoints`` object.

        :type points: ``dict`` of :class:`Point` objects
        :param points: :class:`Point` objects to wrap
        :param bool points: Whether to attempt import of ``points``
        :param str units: Unit type to be used for distances when parsing string
            locations

        """
        super(KeyedPoints, self).__init__()
        self._parse = parse
        self.units = units
        if points:
            if parse:
                self.import_locations(points)
            else:
                if not all(x for x in points.values() if isinstance(x, Point)):
                    raise TypeError("All `points` element's values must be an "
                                    "instance of the `Point` class")
                self.update(points)

    def __repr__(self):
        """Self-documenting string representation.

        :rtype: ``str``
        :return: String to recreate ``KeyedPoints`` object

        """
        return utils.repr_assist(self, {"points": dict(self.items())})

    def import_locations(self, locations):
        """Import locations from arguments.

        :type locations: ``list`` of 2 ``tuple`` of ``str``
        :param locations: Identifiers and locations

        """
        for identifier, location in locations:
            data = utils.parse_location(location)
            if data:
                latitude, longitude = data
            else:
                latitude, longitude = utils.from_grid_locator(location)
            self[identifier] = Point(latitude, longitude, self.units)

    def distance(self, order, method="haversine"):
        """Calculate distances between locations.

<<<<<<< HEAD
        >>> locations = KeyedPoints([("home", "52.015;-0.221"),
        ...                          ("Carol", "52.168;0.040"),
        ...                          ("Kenny", "52.855;0.657")],
        ...                         parse=True)
        >>> "%.3f" % sum(locations.distance(("home", "Carol", "Kenny")))
        '111.632'

        :param list order: Order to process elements in
        :param str method: Method used to calculate distance
=======
        :type order: ``list`` of identifiers
        :param order: Order to process elements in
        :type method: ``str``
        :param method: Method used to calculate distance
>>>>>>> 9785f0a9
        :rtype: ``list`` of ``float``
        :return: Distance between points in ``order``

        """
        if not len(self) > 1:
            raise RuntimeError("More than one location is required")
        return (self[order[i]].distance(self[order[i + 1]], method)
                for i in range(len(order) - 1))

    def bearing(self, order, format="numeric"):
        """Calculate bearing between locations.

<<<<<<< HEAD
        >>> locations = KeyedPoints([("home", "52.015;-0.221"),
        ...                          ("Carol", "52.168;0.040"),
        ...                          ("Kenny", "52.855;0.657")],
        ...                         parse=True)
        >>> ["%.3f" % x for x in locations.bearing(("home", "Carol", "Kenny"))]
        ['46.242', '28.416']

        :param list order: Order to process elements in
        :param str format: Format of the bearing string to return
=======
        :type order: ``list`` of identifiers
        :param order: Order to process elements in
        :type format: ``str``
        :param format: Format of the bearing string to return
>>>>>>> 9785f0a9
        :rtype: ``list`` of ``float``
        :return: Bearing between points in series

        """
        if not len(self) > 1:
            raise RuntimeError("More than one location is required")
        return (self[order[i]].bearing(self[order[i + 1]], format)
                for i in range(len(order) - 1))

    def final_bearing(self, order, format="numeric"):
        """Calculate final bearing between locations.

<<<<<<< HEAD
        >>> locations = KeyedPoints([("home", "52.015;-0.221"),
        ...                          ("Carol", "52.168;0.040"),
        ...                          ("Kenny", "52.855;0.657")],
        ...                         parse=True)
        >>> ["%.3f" % x
        ...  for x in locations.final_bearing(("home", "Carol", "Kenny"))]
        ['46.448', '28.906']

        :param list order: Order to process elements in
        :param str format: Format of the bearing string to return
=======
        :type order: ``list`` of identifiers
        :param order: Order to process elements in
        :type format: ``str``
        :param format: Format of the bearing string to return
>>>>>>> 9785f0a9
        :rtype: ``list`` of ``float``
        :return: Bearing between points in series

        """
        if len(self) == 1:
            raise RuntimeError("More than one location is required")
        return (self[order[i]].final_bearing(self[order[i + 1]], format)
                for i in range(len(order) - 1))

    def inverse(self, order):
        """Calculate the inverse geodesic between locations.

<<<<<<< HEAD
        >>> locations = KeyedPoints([("home", "52.015;-0.221"),
        ...                          ("Carol", "52.168;0.040"),
        ...                          ("Kenny", "52.855;0.657")],
        ...                         parse=True)
        >>> from dtopt import NORMALIZE_WHITESPACE
        >>> list(locations.inverse(("home", "Carol", "Kenny")))
        [(46.24239319802467, 24.629669163425465),
         (28.41617384845358, 87.00207583308533)]

        :param list order: Order to process elements in
=======
        :type order: ``list`` of identifiers
        :param order: Order to process elements in
>>>>>>> 9785f0a9
        :rtype: ``list`` of 2 ``tuple`` of ``float``
        :return: Bearing and distance between points in series

        """
        return ((self[order[i]].bearing(self[order[i + 1]]),
                 self[order[i]].distance(self[order[i + 1]]))
                for i in range(len(order) - 1))

    def midpoint(self, order):
        """Calculate the midpoint between locations.

<<<<<<< HEAD
        >>> locations = KeyedPoints([("home", "52.015;-0.221"),
        ...                          ("Carol", "52.168;0.040"),
        ...                          ("Kenny", "52.855;0.657")],
        ...                         parse=True)
        >>> from dtopt import NORMALIZE_WHITESPACE
        >>> list(locations.midpoint(("home", "Carol", "Kenny")))
        [Point(52.0915720432, -0.0907237539143, 'metric', 'degrees', 0),
         Point(52.5119010509, 0.346088603087, 'metric', 'degrees', 0)]

        :param list order: Order to process elements in
=======
        :type order: ``list`` of identifiers
        :param order: Order to process elements in
>>>>>>> 9785f0a9
        :rtype: ``list`` of `Point` instance
        :return: Midpoint between points in series

        """
        return (self[order[i]].midpoint(self[order[i + 1]])
                for i in range(len(order) - 1))

    def range(self, location, distance):
        """Test whether locations are within a given range of the first.

<<<<<<< HEAD
        >>> locations = KeyedPoints([("home", "52.015;-0.221"),
        ...                          ("Carol", "52.168;0.040"),
        ...                          ("Kenny", "52.855;0.657")],
        ...                         parse=True)
        >>> list(locations.range(Point(52.015, -0.221), 20))
        [('home', Point(52.015, -0.221, 'metric', 'degrees', 0))]

        :param Point location: Location to test range against
        :param float distance: Distance to test location is within
=======
        :type location: `Point`
        :param location: Location to test range against
        :type distance: ``float``
        :param distance: Distance to test location is within
>>>>>>> 9785f0a9
        :rtype: ``list`` of :class:`Point` objects within specified range

        """
        return (x for x in self.items() if location.__eq__(x[1], distance))

    def destination(self, bearing, distance):
        """Calculate destination locations for given distance and bearings.

<<<<<<< HEAD
        >>> locations = KeyedPoints([("home", "52.015;-0.221"),
        ...                          ("Carol", "52.168;0.040"),
        ...                          ("Kenny", "52.855;0.657")],
        ...                         parse=True)
        >>> from dtopt import NORMALIZE_WHITESPACE
        >>> list(locations.destination(42, 240))
        [('home', Point(53.5956078217, 2.2141813684, 'metric', 'degrees', 0)),
         ('Carol', Point(53.7484691495, 2.48403821375, 'metric', 'degrees', 0)),
         ('Kenny', Point(54.4348338045, 3.14183478498, 'metric', 'degrees', 0))]

        :param float bearing: Bearing to move on in degrees
        :param float distance: Distance in kilometres
=======
        :type bearing: ``float`` or coercible to ``float``
        :param bearing: Bearing to move on in degrees
        :type distance: ``float`` or coercible to ``float``
        :param distance: Distance in kilometres
>>>>>>> 9785f0a9

        """
        return ((x[0], x[1].destination(bearing, distance))
                for x in self.items())
    forward = destination

    def sunrise(self, date=None, zenith=None):
        """Calculate sunrise times for locations.

<<<<<<< HEAD
        >>> locations = KeyedPoints([("home", "52.015;-0.221"),
        ...                          ("Carol", "52.168;0.040"),
        ...                          ("Kenny", "52.855;0.657")],
        ...                         parse=True)
        >>> from dtopt import NORMALIZE_WHITESPACE
        >>> list(locations.sunrise(datetime.date(2008, 5, 2)))
        [('home', datetime.time(4, 28)), ('Carol', datetime.time(4, 26)),
         ('Kenny', datetime.time(4, 21))]

        :param datetime.date date: Calculate sunrise for given date
        :param str zenith: Calculate sunrise events, or end of twilight
=======
        :type date: :class:`datetime.date`
        :param date: Calculate sunrise for given date
        :type zenith: ``None`` or ``str``
        :param zenith: Calculate sunrise events, or end of twilight
>>>>>>> 9785f0a9
        :rtype: ``list`` of :class:`datetime.datetime`
        :return: The time for the sunrise for each point

        """
        return ((x[0], x[1].sunrise(date, zenith)) for x in self.items())

    def sunset(self, date=None, zenith=None):
        """Calculate sunset times for locations.

<<<<<<< HEAD
        >>> locations = KeyedPoints([("home", "52.015;-0.221"),
        ...                          ("Carol", "52.168;0.040"),
        ...                          ("Kenny", "52.855;0.657")],
        ...                         parse=True)
        >>> from dtopt import NORMALIZE_WHITESPACE
        >>> list(locations.sunset(datetime.date(2008, 5, 2)))
        [('home', datetime.time(19, 28)), ('Carol', datetime.time(19, 27)),
         ('Kenny', datetime.time(19, 27))]

        :param datetime.date date: Calculate sunset for given date
        :param str zenith: Calculate sunset events, or start of twilight
=======
        :type date: :class:`datetime.date`
        :param date: Calculate sunset for given date
        :type zenith: ``None`` or ``str``
        :param zenith: Calculate sunset events, or start of twilight
>>>>>>> 9785f0a9
        :rtype: ``list`` of :class:`datetime.datetime`
        :return: The time for the sunset for each point

        """
        return ((x[0], x[1].sunset(date, zenith)) for x in self.items())

    def sun_events(self, date=None, zenith=None):
        """Calculate sunrise/sunset times for locations.

<<<<<<< HEAD
        >>> locations = KeyedPoints([("home", "52.015;-0.221"),
        ...                          ("Carol", "52.168;0.040"),
        ...                          ("Kenny", "52.855;0.657")],
        ...                         parse=True)
        >>> from dtopt import NORMALIZE_WHITESPACE
        >>> list(locations.sun_events(datetime.date(2008, 5, 2)))
        [('home', (datetime.time(4, 28), datetime.time(19, 28))),
         ('Carol', (datetime.time(4, 26), datetime.time(19, 27))),
         ('Kenny', (datetime.time(4, 21), datetime.time(19, 27)))]

        :param datetime.date date: Calculate rise or set for given date
        :param str zenith: Calculate rise/set events, or twilight times
=======
        :type date: :class:`datetime.date`
        :param date: Calculate rise or set for given date
        :type zenith: ``None`` or ``str``
        :param zenith: Calculate rise/set events, or twilight times
>>>>>>> 9785f0a9
        :rtype: ``list`` of 2 ``tuple`` of :class:`datetime.datetime`
        :return: The time for the sunrise and sunset events for each point

        """
        return ((x[0], x[1].sun_events(date, zenith)) for x in self.items())

    def to_grid_locator(self, precision="square"):
        """Calculate Maidenhead locator for locations.

<<<<<<< HEAD
        >>> locations = KeyedPoints([("home", "52.015;-0.221"),
        ...                          ("Carol", "52.168;0.040"),
        ...                          ("Kenny", "52.855;0.657")],
        ...                         parse=True)
        >>> list(locations.to_grid_locator("extsquare"))
        [('home', 'IO92va33'), ('Carol', 'JO02ae40'), ('Kenny', 'JO02hu85')]
        >>> list(locations.to_grid_locator("subsquare"))
        [('home', 'IO92va'), ('Carol', 'JO02ae'), ('Kenny', 'JO02hu')]

        :param str precision: Precision with which generate locator string
=======
        :type precision: ``str``
        :param precision: Precision with which generate locator string
>>>>>>> 9785f0a9
        :rtype: ``list`` of ``str``
        :return: Maidenhead locator for each point

        """
        return ((x[0], x[1].to_grid_locator(precision)) for x in self.items())<|MERGE_RESOLUTION|>--- conflicted
+++ resolved
@@ -87,38 +87,6 @@
                  angle="degrees", timezone=0):
         """Initialise a new ``Point`` object.
 
-<<<<<<< HEAD
-        >>> Home = Point(52.015, -0.221)
-        >>> Home = Point(52.015, -0.221, timezone=60) # BST
-        >>> Home = Point(52.015, -0.221, "US customary")
-        >>> Home = Point(52.015, -0.221, "nautical")
-        >>> test = Point(math.pi / 4, math.pi / 2, angle="radians")
-        >>> test.latitude == 45
-        True
-        >>> test.longitude == 90
-        True
-        >>> test = Point((50, 20, 10), (-1, -3, -12))
-        >>> "%.3f" % test.latitude
-        '50.336'
-        >>> "%.3f" % test.longitude
-        '-1.053'
-        >>> bad_angle = Point(52.015, -0.221, angle=None)
-        Traceback (most recent call last):
-        ...
-        ValueError: Unknown angle type `None'
-        >>> bad_latitude = Point(-92, -0.221)
-        Traceback (most recent call last):
-        ...
-        ValueError: Invalid latitude value `-92.000000'
-        >>> bad_longitude = Point(52.015, 185)
-        Traceback (most recent call last):
-        ...
-        ValueError: Invalid longitude value `185.000000'
-        >>> bad_units = Point(52.015, -0.221, units=None)
-        Traceback (most recent call last):
-        ...
-        ValueError: Unknown units type `None'
-
         :type latitude: ``float``, ``tuple`` or ``list``
         :param float latitude: Location's latitude
         :type longitude: ``float``, ``tuple`` or ``list``
@@ -126,20 +94,6 @@
         :param str angle: Type for specified angles
         :param str units: Units type to be used for distances
         :param int timezone: Offset from UTC in minutes
-=======
-        :type latitude: ``float`` or coercible to ``float``, ``tuple`` or
-            ``list``
-        :param latitude: Location's latitude
-        :type longitude: ``float`` or coercible to ``float``, ``tuple`` or
-            ``list``
-        :param longitude: Location's longitude
-        :type angle: ``str``
-        :param angle: Type for specified angles
-        :type units: ``str``
-        :param units: Units type to be used for distances
-        :type timezone: ``int``
-        :param timezone: Offset from UTC in minutes
->>>>>>> 9785f0a9
         :raise ValueError: Unknown value for ``angle``
         :raise ValueError: Unknown value for ``units``
         :raise ValueError: Invalid value for ``latitude`` or ``longitude``
@@ -215,23 +169,7 @@
     def __str__(self, mode="dd"):
         """Pretty printed location string.
 
-<<<<<<< HEAD
-        >>> print(Point(52.015, -0.221))
-        N52.015°; W000.221°
-        >>> print(Point(52.015, -0.221).__str__(mode="dm"))
-        52°00.90'N, 000°13.26'W
-        >>> print(Point(52.015, -0.221).__str__(mode="dms"))
-        52°00'54"N, 000°13'15"W
-        >>> print(Point(33.9400, -118.4000).__str__(mode="dms"))
-        33°56'23"N, 118°24'00"W
-        >>> print(Point(52.015, -0.221).__str__(mode="locator"))
-        IO92
-
         :param str mode: Coordinate formatting system to use
-=======
-        :type mode: ``str``
-        :param mode: Coordinate formatting system to use
->>>>>>> 9785f0a9
         :rtype: ``str``
         :return: Human readable string representation of ``Point`` object
         :raise ValueError: Unknown value for ``mode``
@@ -255,23 +193,7 @@
     def __unicode__(self, mode="dd"):
         """Pretty printed Unicode location string.
 
-<<<<<<< HEAD
-        >>> print(Point(52.015, -0.221))
-        N52.015°; W000.221°
-        >>> print(Point(52.015, -0.221).__unicode__(mode="dm"))
-        52°00.90′N, 000°13.26′W
-        >>> print(Point(52.015, -0.221).__unicode__(mode="dms"))
-        52°00′54″N, 000°13′15″W
-        >>> print(Point(33.9400, -118.4000).__unicode__(mode="dms"))
-        33°56′23″N, 118°24′00″W
-        >>> print(Point(52.015, -0.221).__unicode__(mode="locator"))
-        IO92
-
         :param str mode: Coordinate formatting system to use
-=======
-        :type mode: ``str``
-        :param mode: Coordinate formatting system to use
->>>>>>> 9785f0a9
         :rtype: ``str``
         :return: Human readable Unicode representation of ``Point`` object
         :raise ValueError: Unknown value for ``mode``
@@ -298,26 +220,9 @@
     def __eq__(self, other, accuracy=None):
         """Compare ``Point`` objects for equality with optional accuracy amount.
 
-<<<<<<< HEAD
-        >>> Point(52.015, -0.221) == Point(52.015, -0.221)
-        True
-        >>> Point(52.015, -0.221) == Point(52.6333, -2.5)
-        False
-        >>> Point(52.015, -0.221).__eq__(Point(52.6333, -2.5), 168)
-        False
-        >>> Point(52.015, -0.221).__eq__(Point(52.6333, -2.5), 170)
-        True
-
         :param Point other: Object to test for equality against
         :param float accuracy: Objects are considered equal if within
             ``accuracy`` ``units`` distance of each other
-=======
-        :type other: ``Point`` instance
-        :param other: Object to test for equality against
-        :type accuracy: ``float`` or ``None``
-        :param accuracy: Objects are considered equal if within ``accuracy``
-            ``units`` distance of each other
->>>>>>> 9785f0a9
         :rtype: ``bool``
         :return: True if objects are equal within given bounds
 
@@ -329,27 +234,10 @@
 
     def __ne__(self, other, accuracy=None):
         """Compare ``Point`` objects for inequality with optional accuracy amount.
-
-<<<<<<< HEAD
-        >>> Point(52.015, -0.221) != Point(52.015, -0.221)
-        False
-        >>> Point(52.015, -0.221) != Point(52.6333, -2.5)
-        True
-        >>> Point(52.015, -0.221).__ne__(Point(52.6333, -2.5), 168)
-        True
-        >>> Point(52.015, -0.221).__ne__(Point(52.6333, -2.5), 170)
-        False
 
         :param Point other: Object to test for inequality against
         :param float accuracy: Objects are considered equal if within
             ``accuracy`` ``units`` distance
-=======
-        :type other: ``Point`` instance
-        :param other: Object to test for inequality against
-        :type accuracy: ``float`` or ``None``
-        :param accuracy: Objects are considered equal if within ``accuracy``
-            ``units`` distance
->>>>>>> 9785f0a9
         :rtype: ``bool``
         :return: True if objects are not equal within given bounds
 
@@ -376,20 +264,7 @@
     def to_grid_locator(self, precision="square"):
         """Calculate Maidenhead locator from latitude and longitude.
 
-<<<<<<< HEAD
-        >>> Home = Point(52.015, -0.221)
-        >>> Home.to_grid_locator("extsquare")
-        'IO92va33'
-        >>> Home.to_grid_locator("subsquare")
-        'IO92va'
-        >>> Home.to_grid_locator()
-        'IO92'
-
         :param str precision: Precision with which generate locator string
-=======
-        :type precision: ``str``
-        :param precision: Precision with which generate locator string
->>>>>>> 9785f0a9
         :rtype: ``str``
         :return: Maidenhead locator for latitude and longitude
 
@@ -404,25 +279,8 @@
         Los Angeles International Airport, and is correct to within
         2 kilometres of the calculation there.
 
-<<<<<<< HEAD
-        >>> to_loc = Point(33.9400, -118.4000)
-        >>> "%i kM" % Point(36.1200, -86.6700).distance(to_loc)
-        '2884 kM'
-        >>> "%i mi" % Point(36.1200, -86.6700, "imperial").distance(to_loc)
-        '1792 mi'
-        >>> "%i nmi" % Point(36.1200, -86.6700, "nautical").distance(to_loc)
-        '1557 nmi'
-        >>> "%i kM" % Point(36.1200, -86.6700).distance(to_loc, method="sloc")
-        '2884 kM'
-
         :param Point other: Location to calculate distance to
         :param str method: Method used to calculate distance
-=======
-        :type other: ``Point`` instance
-        :param other: Location to calculate distance to
-        :type method: ``str``
-        :param method: Method used to calculate distance
->>>>>>> 9785f0a9
         :rtype: ``float``
         :return: Distance between self and other in ``units``
         :raise ValueError: Unknown value for ``method``
@@ -501,17 +359,7 @@
 
            :meth:`bearing`
 
-<<<<<<< HEAD
-        >>> Point(52.015, -0.221).midpoint(Point(52.6333, -2.5))
-        Point(52.3296314054, -1.35253686056, 'metric', 'degrees', 0)
-        >>> Point(36.1200, -86.6700).midpoint(Point(33.9400, -118.4000))
-        Point(36.082394919, -102.752173705, 'metric', 'degrees', 0)
-
         :param Point other: Location to calculate midpoint to
-=======
-        :type other: ``Point`` instance
-        :param other: Location to calculate midpoint to
->>>>>>> 9785f0a9
         :rtype: ``Point`` instance
         :return: Great circle midpoint from self to other
 
@@ -535,29 +383,8 @@
 
            :meth:`bearing`
 
-<<<<<<< HEAD
-        >>> "%i" % Point(52.015, -0.221).final_bearing(Point(52.6333, -2.5))
-        '293'
-        >>> "%i" % Point(52.6333, -2.5).final_bearing(Point(52.015, -0.221))
-        '114'
-        >>> "%i" % Point(36.1200, -86.6700).final_bearing(Point(33.9400,
-        ...                                                     -118.4000))
-        '256'
-        >>> "%i" % Point(33.9400, -118.4000).final_bearing(Point(36.1200,
-        ...                                                      -86.6700))
-        '94'
-        >>> Point(52.015, -0.221).bearing(Point(52.6333, -2.5),
-        ...                               format="string")
-        'North-west'
-
         :param Point other: Location to calculate final bearing to
         :param str format: Format of the bearing string to return
-=======
-        :type other: ``Point`` instance
-        :param other: Location to calculate final bearing to
-        :type format: ``str``
-        :param format: Format of the bearing string to return
->>>>>>> 9785f0a9
         :rtype: ``float``
         :return: Final bearing from self to other in degrees
         :raise ValueError: Unknown value for ``format``
@@ -574,26 +401,8 @@
     def destination(self, bearing, distance):
         """Calculate the destination from self given bearing and distance.
 
-<<<<<<< HEAD
-        >>> Point(52.015, -0.221).destination(294, 169)
-        Point(52.6116387502, -2.50937408195, 'metric', 'degrees', 0)
-        >>> Home = Point(52.015, -0.221, "imperial")
-        >>> Home.destination(294, 169 / utils.STATUTE_MILE)
-        Point(52.6116387502, -2.50937408195, 'metric', 'degrees', 0)
-        >>> Home = Point(52.015, -0.221, "nautical")
-        >>> Home.destination(294, 169 / utils.NAUTICAL_MILE)
-        Point(52.6116387502, -2.50937408195, 'metric', 'degrees', 0)
-        >>> Point(36.1200, -86.6700).destination(274, 2885)
-        Point(33.6872799138, -118.327218421, 'metric', 'degrees', 0)
-
         :param float bearing: Bearing from self
         :param float distance: Distance from self in ``self.units``
-=======
-        :type bearing: ``float`` or coercible to ``float``
-        :param bearing: Bearing from self
-        :type distance: ``float`` or coercible to ``float``
-        :param distance: Distance from self in ``self.units``
->>>>>>> 9785f0a9
         :rtype: ``Point``
         :return: Location after travelling ``distance`` along ``bearing``
 
@@ -629,25 +438,8 @@
 
            :func:`utils.sun_rise_set`
 
-<<<<<<< HEAD
-        >>> date = datetime.date(2007, 6, 15)
-        >>> Point(52.015, -0.221).sunrise(date)
-        datetime.time(3, 40)
-        >>> Point(52.6333, -2.5).sunrise(date)
-        datetime.time(3, 45)
-        >>> Point(36.1200, -86.6700).sunrise(date)
-        datetime.time(10, 29)
-        >>> Point(33.9400, -118.4000).sunrise(date)
-        datetime.time(12, 41)
-
         :param datetime.date date: Calculate rise or set for given date
         :param str zenith: Calculate rise/set events, or twilight times
-=======
-        :type date: :class:`datetime.date`
-        :param date: Calculate rise or set for given date
-        :type zenith: ``None`` or ``str``
-        :param zenith: Calculate rise/set events, or twilight times
->>>>>>> 9785f0a9
         :rtype: :class:`datetime.datetime`
         :return: The time for the given event in the specified timezone
 
@@ -662,25 +454,8 @@
 
            :func:`utils.sun_rise_set`
 
-<<<<<<< HEAD
-        >>> date = datetime.date(2007, 6, 15)
-        >>> Point(52.015, -0.221).sunset(date)
-        datetime.time(20, 22)
-        >>> Point(52.6333, -2.5).sunset(date)
-        datetime.time(20, 35)
-        >>> Point(36.1200, -86.6700).sunset(date)
-        datetime.time(1, 5)
-        >>> Point(33.9400, -118.4000).sunset(date)
-        datetime.time(3, 6)
-
         :param datetime.date date: Calculate rise or set for given date
         :param str zenith: Calculate rise/set events, or twilight times
-=======
-        :type date: :class:`datetime.date`
-        :param date: Calculate rise or set for given date
-        :type zenith: ``None`` or ``str``
-        :param zenith: Calculate rise/set events, or twilight times
->>>>>>> 9785f0a9
         :rtype: :class:`datetime.datetime`
         :return: The time for the given event in the specified timezone
 
@@ -695,25 +470,8 @@
 
            :func:`utils.sun_rise_set`
 
-<<<<<<< HEAD
-        >>> date = datetime.date(2007, 6, 15)
-        >>> Point(52.015, -0.221).sun_events(date)
-        (datetime.time(3, 40), datetime.time(20, 22))
-        >>> Point(52.6333, -2.5).sun_events(date)
-        (datetime.time(3, 45), datetime.time(20, 35))
-        >>> Point(36.1200, -86.6700).sun_events(date)
-        (datetime.time(10, 29), datetime.time(1, 5))
-        >>> Point(33.9400, -118.4000).sun_events(date)
-        (datetime.time(12, 41), datetime.time(3, 6))
-
         :param datetime.date date: Calculate rise or set for given date
         :param str zenith: Calculate rise/set events, or twilight times
-=======
-        :type date: :class:`datetime.date`
-        :param date: Calculate rise or set for given date
-        :type zenith: ``None`` or ``str``
-        :param zenith: Calculate rise/set events, or twilight times
->>>>>>> 9785f0a9
         :rtype: ``tuple`` of :class:`datetime.datetime`
         :return: The time for the given events in the specified timezone
 
@@ -726,15 +484,7 @@
     def inverse(self, other):
         """Calculate the inverse geodesic from self to other.
 
-<<<<<<< HEAD
-        >>> "%i, %i" % Point(52.015, -0.221).inverse(Point(52.6333, -2.5))
-        '294, 169'
-
         :param Point other: Location to calculate inverse geodesic to
-=======
-        :type other: ``Point`` instance
-        :param other: Location to calculate inverse geodesic to
->>>>>>> 9785f0a9
         :rtype: ``tuple`` of ``float`` objects
         :return: Bearing and distance from self to other
 
@@ -758,15 +508,7 @@
                  angle="degrees", timezone=0, time=None):
         """Initialise a new ``TimedPoint`` object.
 
-<<<<<<< HEAD
-        >>> place = TimedPoint(52.015, -0.221,
-        ...                    time=datetime.datetime(2008, 7, 29))
-
         :type latitude: ``float``, ``tuple`` or ``list``
-=======
-        :type latitude: ``float`` or coercible to ``float``, ``tuple`` or
-            ``list``
->>>>>>> 9785f0a9
         :param latitude: Location's latitude
         :type longitude: ``float``, ``tuple`` or ``list``
         :param longitude: Location's longitude
@@ -838,18 +580,7 @@
     def distance(self, method="haversine"):
         """Calculate distances between locations.
 
-<<<<<<< HEAD
-        >>> locations = Points(["52.015;-0.221", "52.168;0.040",
-        ...                     "52.855;0.657"],
-        ...                    parse=True)
-        >>> "%.3f" % sum(locations.distance())
-        '111.632'
-
         :param str method: Method used to calculate distance
-=======
-        :type method: ``str``
-        :param method: Method used to calculate distance
->>>>>>> 9785f0a9
         :rtype: ``list`` of ``float``
         :return: Distance between points in series
 
@@ -862,18 +593,7 @@
     def bearing(self, format="numeric"):
         """Calculate bearing between locations.
 
-<<<<<<< HEAD
-        >>> locations = Points(["52.015;-0.221", "52.168;0.040",
-        ...                     "52.855;0.657"],
-        ...                    parse=True)
-        >>> ["%.3f" % x for x in locations.bearing()]
-        ['46.242', '28.416']
-
         :param str format: Format of the bearing string to return
-=======
-        :type format: ``str``
-        :param format: Format of the bearing string to return
->>>>>>> 9785f0a9
         :rtype: ``list`` of ``float``
         :return: Bearing between points in series
 
@@ -886,18 +606,7 @@
     def final_bearing(self, format="numeric"):
         """Calculate final bearing between locations.
 
-<<<<<<< HEAD
-        >>> locations = Points(["52.015;-0.221", "52.168;0.040",
-        ...                     "52.855;0.657"],
-        ...                    parse=True)
-        >>> ["%.3f" % x for x in locations.final_bearing()]
-        ['46.448', '28.906']
-
         :param str format: Format of the bearing string to return
-=======
-        :type format: ``str``
-        :param format: Format of the bearing string to return
->>>>>>> 9785f0a9
         :rtype: ``list`` of ``float``
         :return: Bearing between points in series
 
@@ -929,21 +638,8 @@
     def range(self, location, distance):
         """Test whether locations are within a given range of ``location``
 
-<<<<<<< HEAD
-        >>> locations = Points(["52.015;-0.221", "52.168;0.040",
-        ...                     "52.855;0.657"],
-        ...                    parse=True)
-        >>> list(locations.range(Point(52.015, -0.221), 20))
-        [Point(52.015, -0.221, 'metric', 'degrees', 0)]
-
         :param Point location: Location to test range against
         :param float distance: Distance to test location is within
-=======
-        :type location: :class:`Point`
-        :param location: Location to test range against
-        :type distance: ``float``
-        :param distance: Distance to test location is within
->>>>>>> 9785f0a9
         :rtype: ``list`` of :class:`Point` objects within specified range
         :return: Points within range of the specified location
 
@@ -953,24 +649,8 @@
     def destination(self, bearing, distance):
         """Calculate destination locations for given distance and bearings.
 
-<<<<<<< HEAD
-        >>> locations = Points(["52.015;-0.221", "52.168;0.040",
-        ...                     "52.855;0.657"],
-        ...                    parse=True)
-        >>> from dtopt import NORMALIZE_WHITESPACE
-        >>> list(locations.destination(42, 240))
-        [Point(53.5956078217, 2.2141813684, 'metric', 'degrees', 0),
-         Point(53.7484691495, 2.48403821375, 'metric', 'degrees', 0),
-         Point(54.4348338045, 3.14183478498, 'metric', 'degrees', 0)]
-
         :param float bearing: Bearing to move on in degrees
         :param float distance: Distance in kilometres
-=======
-        :type bearing: ``float`` or coercible to ``float``
-        :param bearing: Bearing to move on in degrees
-        :type distance: ``float`` or coercible to ``float``
-        :param distance: Distance in kilometres
->>>>>>> 9785f0a9
         :rtype: ``list`` of :class:`Point`
         :return: Points shifted by ``distance`` and ``bearing``
 
@@ -981,21 +661,8 @@
     def sunrise(self, date=None, zenith=None):
         """Calculate sunrise times for locations.
 
-<<<<<<< HEAD
-        >>> locations = Points(["52.015;-0.221", "52.168;0.040",
-        ...                     "52.855;0.657"],
-        ...                    parse=True)
-        >>> list(locations.sunrise(datetime.date(2008, 5, 2)))
-        [datetime.time(4, 28), datetime.time(4, 26), datetime.time(4, 21)]
-
         :param datetime.date date: Calculate sunrise for given date
         :param str zenith: Calculate sunrise events, or end of twilight
-=======
-        :type date: :class:`datetime.date`
-        :param date: Calculate sunrise for given date
-        :type zenith: ``None`` or ``str``
-        :param zenith: Calculate sunrise events, or end of twilight
->>>>>>> 9785f0a9
         :rtype: ``list`` of :class:`datetime.datetime`
         :return: The time for the sunrise for each point
 
@@ -1005,21 +672,8 @@
     def sunset(self, date=None, zenith=None):
         """Calculate sunset times for locations.
 
-<<<<<<< HEAD
-        >>> locations = Points(["52.015;-0.221", "52.168;0.040",
-        ...                     "52.855;0.657"],
-        ...                    parse=True)
-        >>> list(locations.sunset(datetime.date(2008, 5, 2)))
-        [datetime.time(19, 28), datetime.time(19, 27), datetime.time(19, 27)]
-
         :param datetime.date date: Calculate sunset for given date
         :param str zenith: Calculate sunset events, or start of twilight
-=======
-        :type date: :class:`datetime.date`
-        :param date: Calculate sunset for given date
-        :type zenith: ``None`` or ``str``
-        :param zenith: Calculate sunset events, or start of twilight
->>>>>>> 9785f0a9
         :rtype: ``list`` of :class:`datetime.datetime`
         :return: The time for the sunset for each point
 
@@ -1029,24 +683,8 @@
     def sun_events(self, date=None, zenith=None):
         """Calculate sunrise/sunset times for locations.
 
-<<<<<<< HEAD
-        >>> locations = Points(["52.015;-0.221", "52.168;0.040",
-        ...                     "52.855;0.657"],
-        ...                    parse=True)
-        >>> from dtopt import NORMALIZE_WHITESPACE
-        >>> list(locations.sun_events(datetime.date(2008, 5, 2)))
-        [(datetime.time(4, 28), datetime.time(19, 28)),
-         (datetime.time(4, 26), datetime.time(19, 27)),
-         (datetime.time(4, 21), datetime.time(19, 27))]
-
         :param datetime.date date: Calculate rise or set for given date
         :param str zenith: Calculate rise/set events, or twilight times
-=======
-        :type date: :class:`datetime.date`
-        :param date: Calculate rise or set for given date
-        :type zenith: ``None`` or ``str``
-        :param zenith: Calculate rise/set events, or twilight times
->>>>>>> 9785f0a9
         :rtype: ``list`` of 2 ``tuple`` of :class:`datetime.datetime`
         :return: The time for the sunrise and sunset events for each point
 
@@ -1056,20 +694,7 @@
     def to_grid_locator(self, precision="square"):
         """Calculate Maidenhead locator for locations.
 
-<<<<<<< HEAD
-        >>> locations = Points(["52.015;-0.221", "52.168;0.040",
-        ...                     "52.855;0.657"],
-        ...                    parse=True)
-        >>> list(locations.to_grid_locator("extsquare"))
-        ['IO92va33', 'JO02ae40', 'JO02hu85']
-        >>> list(locations.to_grid_locator("subsquare"))
-        ['IO92va', 'JO02ae', 'JO02hu']
-
         :param str precision: Precision with which generate locator string
-=======
-        :type precision: ``str``
-        :param precision: Precision with which generate locator string
->>>>>>> 9785f0a9
         :rtype: ``list`` of ``str``
         :return: Maidenhead locator for each point
 
@@ -1154,22 +779,8 @@
     def distance(self, order, method="haversine"):
         """Calculate distances between locations.
 
-<<<<<<< HEAD
-        >>> locations = KeyedPoints([("home", "52.015;-0.221"),
-        ...                          ("Carol", "52.168;0.040"),
-        ...                          ("Kenny", "52.855;0.657")],
-        ...                         parse=True)
-        >>> "%.3f" % sum(locations.distance(("home", "Carol", "Kenny")))
-        '111.632'
-
         :param list order: Order to process elements in
         :param str method: Method used to calculate distance
-=======
-        :type order: ``list`` of identifiers
-        :param order: Order to process elements in
-        :type method: ``str``
-        :param method: Method used to calculate distance
->>>>>>> 9785f0a9
         :rtype: ``list`` of ``float``
         :return: Distance between points in ``order``
 
@@ -1182,22 +793,8 @@
     def bearing(self, order, format="numeric"):
         """Calculate bearing between locations.
 
-<<<<<<< HEAD
-        >>> locations = KeyedPoints([("home", "52.015;-0.221"),
-        ...                          ("Carol", "52.168;0.040"),
-        ...                          ("Kenny", "52.855;0.657")],
-        ...                         parse=True)
-        >>> ["%.3f" % x for x in locations.bearing(("home", "Carol", "Kenny"))]
-        ['46.242', '28.416']
-
         :param list order: Order to process elements in
         :param str format: Format of the bearing string to return
-=======
-        :type order: ``list`` of identifiers
-        :param order: Order to process elements in
-        :type format: ``str``
-        :param format: Format of the bearing string to return
->>>>>>> 9785f0a9
         :rtype: ``list`` of ``float``
         :return: Bearing between points in series
 
@@ -1210,23 +807,8 @@
     def final_bearing(self, order, format="numeric"):
         """Calculate final bearing between locations.
 
-<<<<<<< HEAD
-        >>> locations = KeyedPoints([("home", "52.015;-0.221"),
-        ...                          ("Carol", "52.168;0.040"),
-        ...                          ("Kenny", "52.855;0.657")],
-        ...                         parse=True)
-        >>> ["%.3f" % x
-        ...  for x in locations.final_bearing(("home", "Carol", "Kenny"))]
-        ['46.448', '28.906']
-
         :param list order: Order to process elements in
         :param str format: Format of the bearing string to return
-=======
-        :type order: ``list`` of identifiers
-        :param order: Order to process elements in
-        :type format: ``str``
-        :param format: Format of the bearing string to return
->>>>>>> 9785f0a9
         :rtype: ``list`` of ``float``
         :return: Bearing between points in series
 
@@ -1239,21 +821,7 @@
     def inverse(self, order):
         """Calculate the inverse geodesic between locations.
 
-<<<<<<< HEAD
-        >>> locations = KeyedPoints([("home", "52.015;-0.221"),
-        ...                          ("Carol", "52.168;0.040"),
-        ...                          ("Kenny", "52.855;0.657")],
-        ...                         parse=True)
-        >>> from dtopt import NORMALIZE_WHITESPACE
-        >>> list(locations.inverse(("home", "Carol", "Kenny")))
-        [(46.24239319802467, 24.629669163425465),
-         (28.41617384845358, 87.00207583308533)]
-
         :param list order: Order to process elements in
-=======
-        :type order: ``list`` of identifiers
-        :param order: Order to process elements in
->>>>>>> 9785f0a9
         :rtype: ``list`` of 2 ``tuple`` of ``float``
         :return: Bearing and distance between points in series
 
@@ -1265,21 +833,7 @@
     def midpoint(self, order):
         """Calculate the midpoint between locations.
 
-<<<<<<< HEAD
-        >>> locations = KeyedPoints([("home", "52.015;-0.221"),
-        ...                          ("Carol", "52.168;0.040"),
-        ...                          ("Kenny", "52.855;0.657")],
-        ...                         parse=True)
-        >>> from dtopt import NORMALIZE_WHITESPACE
-        >>> list(locations.midpoint(("home", "Carol", "Kenny")))
-        [Point(52.0915720432, -0.0907237539143, 'metric', 'degrees', 0),
-         Point(52.5119010509, 0.346088603087, 'metric', 'degrees', 0)]
-
         :param list order: Order to process elements in
-=======
-        :type order: ``list`` of identifiers
-        :param order: Order to process elements in
->>>>>>> 9785f0a9
         :rtype: ``list`` of `Point` instance
         :return: Midpoint between points in series
 
@@ -1290,22 +844,8 @@
     def range(self, location, distance):
         """Test whether locations are within a given range of the first.
 
-<<<<<<< HEAD
-        >>> locations = KeyedPoints([("home", "52.015;-0.221"),
-        ...                          ("Carol", "52.168;0.040"),
-        ...                          ("Kenny", "52.855;0.657")],
-        ...                         parse=True)
-        >>> list(locations.range(Point(52.015, -0.221), 20))
-        [('home', Point(52.015, -0.221, 'metric', 'degrees', 0))]
-
         :param Point location: Location to test range against
         :param float distance: Distance to test location is within
-=======
-        :type location: `Point`
-        :param location: Location to test range against
-        :type distance: ``float``
-        :param distance: Distance to test location is within
->>>>>>> 9785f0a9
         :rtype: ``list`` of :class:`Point` objects within specified range
 
         """
@@ -1314,25 +854,8 @@
     def destination(self, bearing, distance):
         """Calculate destination locations for given distance and bearings.
 
-<<<<<<< HEAD
-        >>> locations = KeyedPoints([("home", "52.015;-0.221"),
-        ...                          ("Carol", "52.168;0.040"),
-        ...                          ("Kenny", "52.855;0.657")],
-        ...                         parse=True)
-        >>> from dtopt import NORMALIZE_WHITESPACE
-        >>> list(locations.destination(42, 240))
-        [('home', Point(53.5956078217, 2.2141813684, 'metric', 'degrees', 0)),
-         ('Carol', Point(53.7484691495, 2.48403821375, 'metric', 'degrees', 0)),
-         ('Kenny', Point(54.4348338045, 3.14183478498, 'metric', 'degrees', 0))]
-
         :param float bearing: Bearing to move on in degrees
         :param float distance: Distance in kilometres
-=======
-        :type bearing: ``float`` or coercible to ``float``
-        :param bearing: Bearing to move on in degrees
-        :type distance: ``float`` or coercible to ``float``
-        :param distance: Distance in kilometres
->>>>>>> 9785f0a9
 
         """
         return ((x[0], x[1].destination(bearing, distance))
@@ -1342,24 +865,8 @@
     def sunrise(self, date=None, zenith=None):
         """Calculate sunrise times for locations.
 
-<<<<<<< HEAD
-        >>> locations = KeyedPoints([("home", "52.015;-0.221"),
-        ...                          ("Carol", "52.168;0.040"),
-        ...                          ("Kenny", "52.855;0.657")],
-        ...                         parse=True)
-        >>> from dtopt import NORMALIZE_WHITESPACE
-        >>> list(locations.sunrise(datetime.date(2008, 5, 2)))
-        [('home', datetime.time(4, 28)), ('Carol', datetime.time(4, 26)),
-         ('Kenny', datetime.time(4, 21))]
-
         :param datetime.date date: Calculate sunrise for given date
         :param str zenith: Calculate sunrise events, or end of twilight
-=======
-        :type date: :class:`datetime.date`
-        :param date: Calculate sunrise for given date
-        :type zenith: ``None`` or ``str``
-        :param zenith: Calculate sunrise events, or end of twilight
->>>>>>> 9785f0a9
         :rtype: ``list`` of :class:`datetime.datetime`
         :return: The time for the sunrise for each point
 
@@ -1369,24 +876,8 @@
     def sunset(self, date=None, zenith=None):
         """Calculate sunset times for locations.
 
-<<<<<<< HEAD
-        >>> locations = KeyedPoints([("home", "52.015;-0.221"),
-        ...                          ("Carol", "52.168;0.040"),
-        ...                          ("Kenny", "52.855;0.657")],
-        ...                         parse=True)
-        >>> from dtopt import NORMALIZE_WHITESPACE
-        >>> list(locations.sunset(datetime.date(2008, 5, 2)))
-        [('home', datetime.time(19, 28)), ('Carol', datetime.time(19, 27)),
-         ('Kenny', datetime.time(19, 27))]
-
         :param datetime.date date: Calculate sunset for given date
         :param str zenith: Calculate sunset events, or start of twilight
-=======
-        :type date: :class:`datetime.date`
-        :param date: Calculate sunset for given date
-        :type zenith: ``None`` or ``str``
-        :param zenith: Calculate sunset events, or start of twilight
->>>>>>> 9785f0a9
         :rtype: ``list`` of :class:`datetime.datetime`
         :return: The time for the sunset for each point
 
@@ -1396,25 +887,8 @@
     def sun_events(self, date=None, zenith=None):
         """Calculate sunrise/sunset times for locations.
 
-<<<<<<< HEAD
-        >>> locations = KeyedPoints([("home", "52.015;-0.221"),
-        ...                          ("Carol", "52.168;0.040"),
-        ...                          ("Kenny", "52.855;0.657")],
-        ...                         parse=True)
-        >>> from dtopt import NORMALIZE_WHITESPACE
-        >>> list(locations.sun_events(datetime.date(2008, 5, 2)))
-        [('home', (datetime.time(4, 28), datetime.time(19, 28))),
-         ('Carol', (datetime.time(4, 26), datetime.time(19, 27))),
-         ('Kenny', (datetime.time(4, 21), datetime.time(19, 27)))]
-
         :param datetime.date date: Calculate rise or set for given date
         :param str zenith: Calculate rise/set events, or twilight times
-=======
-        :type date: :class:`datetime.date`
-        :param date: Calculate rise or set for given date
-        :type zenith: ``None`` or ``str``
-        :param zenith: Calculate rise/set events, or twilight times
->>>>>>> 9785f0a9
         :rtype: ``list`` of 2 ``tuple`` of :class:`datetime.datetime`
         :return: The time for the sunrise and sunset events for each point
 
@@ -1424,21 +898,7 @@
     def to_grid_locator(self, precision="square"):
         """Calculate Maidenhead locator for locations.
 
-<<<<<<< HEAD
-        >>> locations = KeyedPoints([("home", "52.015;-0.221"),
-        ...                          ("Carol", "52.168;0.040"),
-        ...                          ("Kenny", "52.855;0.657")],
-        ...                         parse=True)
-        >>> list(locations.to_grid_locator("extsquare"))
-        [('home', 'IO92va33'), ('Carol', 'JO02ae40'), ('Kenny', 'JO02hu85')]
-        >>> list(locations.to_grid_locator("subsquare"))
-        [('home', 'IO92va'), ('Carol', 'JO02ae'), ('Kenny', 'JO02hu')]
-
         :param str precision: Precision with which generate locator string
-=======
-        :type precision: ``str``
-        :param precision: Precision with which generate locator string
->>>>>>> 9785f0a9
         :rtype: ``list`` of ``str``
         :return: Maidenhead locator for each point
 

#
# coding=utf-8
"""trigpoints - Imports trigpoint marker files"""
# Copyright (C) 2006-2012  James Rowe <jnrowe@gmail.com>
#
# This program is free software: you can redistribute it and/or modify
# it under the terms of the GNU General Public License as published by
# the Free Software Foundation, either version 3 of the License, or
# (at your option) any later version.
#
# This program is distributed in the hope that it will be useful,
# but WITHOUT ANY WARRANTY; without even the implied warranty of
# MERCHANTABILITY or FITNESS FOR A PARTICULAR PURPOSE.  See the
# GNU General Public License for more details.
#
# You should have received a copy of the GNU General Public License
# along with this program.  If not, see <http://www.gnu.org/licenses/>.
#

__doc__ += """.

.. moduleauthor:: James Rowe <jnrowe@gmail.com>
.. versionadded:: 0.2.0
"""

from functools import partial

from upoints import (point, utils)


class Trigpoint(point.Point):

    """Class for representing a location from a trigpoint marker file.

    .. warning::
       Although this class stores and presents the representation of altitude
       it doesn't take it in to account when making calculations.  For example,
       consider a point at the base of Mount Everest and a point at the peak of
       Mount Everest the actual distance travelled between the two would be
       considerably larger than the reported value calculated at ground level.

    .. versionadded:: 0.2.0

    """

    __slots__ = ('altitude', 'name', 'identity')

    def __init__(self, latitude, longitude, altitude, name=None,
                 identity=None):
        """Initialise a new ``Trigpoint`` object.

<<<<<<< HEAD
        >>> Trigpoint(52.010585, -0.173443, 97.0, "Bygrave")
        Trigpoint(52.010585, -0.173443, 97.0, 'Bygrave', None)

        :param float latitude: Location's latitude
        :param float longitude: Location's longitude
        :param float altitude: Location's altitude
        :param str name: Name for location
        :param int identity: Database identifier, if known
=======
        :type latitude: ``float`` or coercible to ``float``
        :param latitude: Location's latitude
        :type longitude: ``float`` or coercible to ``float``
        :param longitude: Location's longitude
        :type altitude: ``float`` or coercible to ``float``
        :param altitude: Location's altitude
        :type name: ``str``
        :param name: Name for location
        :type identity: ``int``
        :param identity: Database identifier, if known
>>>>>>> 9785f0a9

        """
        super(Trigpoint, self).__init__(latitude, longitude)
        self.altitude = altitude
        self.name = name
        self.identity = identity

    def __str__(self, mode="dms"):
        """Pretty printed location string.

<<<<<<< HEAD
        >>> print(Trigpoint(52.010585, -0.173443, 97.0))
        52°00'38"N, 000°10'24"W alt 97m
        >>> print(Trigpoint(52.010585, -0.173443, 97.0).__str__(mode="dd"))
        N52.011°; W000.173° alt 97m
        >>> print(Trigpoint(52.010585, -0.173443, 97.0).__str__(mode="dm"))
        52°00.64'N, 000°10.41'W alt 97m
        >>> print(Trigpoint(52.010585, -0.173443, 97.0, "Bygrave"))
        Bygrave (52°00'38"N, 000°10'24"W alt 97m)

        :param str mode: Coordinate formatting system to use
=======
        :type mode: ``str``
        :param mode: Coordinate formatting system to use
>>>>>>> 9785f0a9
        :rtype: ``str``
        :return: Human readable string representation of ``Trigpoint`` object

        """
        location = [super(Trigpoint, self).__str__(mode), ]
        if self.altitude:
            location.append("alt %im" % self.altitude)

        if self.name:
            return "%s (%s)" % (self.name, " ".join(location))
        else:
            return " ".join(location)


class Trigpoints(point.KeyedPoints):

    """Class for representing a group of :class:`Trigpoint` objects.

    .. versionadded:: 0.5.1

    """

    def __init__(self, marker_file=None):
        """Initialise a new ``Trigpoints`` object."""
        super(Trigpoints, self).__init__()
        self._marker_file = marker_file
        if marker_file:
            self.import_locations(marker_file)

    def import_locations(self, marker_file):
        """Import trigpoint database files.

        ``import_locations()`` returns a dictionary with keys containing the
        trigpoint identifier, and values that are :class:`Trigpoint` objects.

        It expects trigpoint marker files in the format provided at
        alltrigs-wgs84.txt_, which is the following format::

            H  SOFTWARE NAME & VERSION
            I  GPSU 4.04,
            S SymbolSet=0
            ...
            W,500936,N52.066035,W000.281449,    37.0,Broom Farm
            W,501097,N52.010585,W000.173443,    97.0,Bygrave
            W,505392,N51.910886,W000.186462,   136.0,Sish Lane

        Any line not consisting of 6 comma separated fields will be ignored.
        The reader uses the :mod:`csv` module, so alternative whitespace
        formatting should have no effect.  The above file processed by
        ``import_locations()`` will return the following ``dict`` object::

            {500936: point.Point(52.066035, -0.281449, 37.0, "Broom Farm"),
             501097: point.Point(52.010585, -0.173443, 97.0, "Bygrave"),
             505392: point.Point(51.910886, -0.186462, 136.0, "Sish Lane")}

        :type marker_file: ``file``, ``list`` or ``str``
        :param marker_file: Trigpoint marker data to read
        :rtype: ``dict``
        :return: Named locations with :class:`Trigpoint` objects
        :raise ValueError: Invalid value for ``marker_file``

        .. _alltrigs-wgs84.txt: http://www.haroldstreet.org.uk/trigpoints/

        """
        self._marker_file = marker_file
        field_names = ("tag", "identity", "latitude", "longitude", "altitude",
                       "name")
        pos_parse = lambda x, s: float(s[1:]) if s[0] == x else 0 - float(s[1:])
        latitude_parse = partial(pos_parse, "N")
        longitude_parse = partial(pos_parse, "E")
        # A value of 8888.0 denotes unavailable data
        altitude_parse = lambda s: None if s.strip() == "8888.0" else float(s)
        field_parsers = (str, int, latitude_parse, longitude_parse,
                         altitude_parse, str)

        data = utils.prepare_csv_read(marker_file, field_names)

        for row in (x for x in data if x['tag'] == "W"):
            for name, parser in zip(field_names, field_parsers):
                row[name] = parser(row[name])
            del row['tag']
            try:
                self[row['identity']] = Trigpoint(**row)
            except TypeError:
                # Workaround formatting error in 506514 entry that contains
                # spurious comma
                del row[None]
                self[row['identity']] = Trigpoint(**row)<|MERGE_RESOLUTION|>--- conflicted
+++ resolved
@@ -49,27 +49,11 @@
                  identity=None):
         """Initialise a new ``Trigpoint`` object.
 
-<<<<<<< HEAD
-        >>> Trigpoint(52.010585, -0.173443, 97.0, "Bygrave")
-        Trigpoint(52.010585, -0.173443, 97.0, 'Bygrave', None)
-
         :param float latitude: Location's latitude
         :param float longitude: Location's longitude
         :param float altitude: Location's altitude
         :param str name: Name for location
         :param int identity: Database identifier, if known
-=======
-        :type latitude: ``float`` or coercible to ``float``
-        :param latitude: Location's latitude
-        :type longitude: ``float`` or coercible to ``float``
-        :param longitude: Location's longitude
-        :type altitude: ``float`` or coercible to ``float``
-        :param altitude: Location's altitude
-        :type name: ``str``
-        :param name: Name for location
-        :type identity: ``int``
-        :param identity: Database identifier, if known
->>>>>>> 9785f0a9
 
         """
         super(Trigpoint, self).__init__(latitude, longitude)
@@ -80,21 +64,7 @@
     def __str__(self, mode="dms"):
         """Pretty printed location string.
 
-<<<<<<< HEAD
-        >>> print(Trigpoint(52.010585, -0.173443, 97.0))
-        52°00'38"N, 000°10'24"W alt 97m
-        >>> print(Trigpoint(52.010585, -0.173443, 97.0).__str__(mode="dd"))
-        N52.011°; W000.173° alt 97m
-        >>> print(Trigpoint(52.010585, -0.173443, 97.0).__str__(mode="dm"))
-        52°00.64'N, 000°10.41'W alt 97m
-        >>> print(Trigpoint(52.010585, -0.173443, 97.0, "Bygrave"))
-        Bygrave (52°00'38"N, 000°10'24"W alt 97m)
-
         :param str mode: Coordinate formatting system to use
-=======
-        :type mode: ``str``
-        :param mode: Coordinate formatting system to use
->>>>>>> 9785f0a9
         :rtype: ``str``
         :return: Human readable string representation of ``Trigpoint`` object
 

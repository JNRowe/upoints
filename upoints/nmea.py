--- conflicted
+++ resolved
@@ -31,21 +31,7 @@
     NMEA checksums are a simple XOR of all the characters in the sentence
     between the leading "$" symbol, and the "*" checksum separator.
 
-<<<<<<< HEAD
-    >>> calc_checksum("$GPGGA,142058,5308.6414,N,00300.9257,W,1,04,5.6,1374.6,M,34.5,M,,*6B")
-    107
-    >>> calc_checksum("GPGGA,142058,5308.6414,N,00300.9257,W,1,04,5.6,1374.6,M,34.5,M,,*6B")
-    107
-    >>> calc_checksum("$GPGGA,142058,5308.6414,N,00300.9257,W,1,04,5.6,1374.6,M,34.5,M,,")
-    107
-    >>> calc_checksum("GPGGA,142058,5308.6414,N,00300.9257,W,1,04,5.6,1374.6,M,34.5,M,,")
-    107
-
     :param str sentence: NMEA 0183 formatted sentence
-=======
-    :type sentence: ``str``
-    :param sentence: NMEA 0183 formatted sentence
->>>>>>> 9785f0a9
 
     """
     if sentence.startswith("$"):
@@ -57,15 +43,7 @@
 def nmea_latitude(latitude):
     """Generate a NMEA-formatted latitude pair.
 
-<<<<<<< HEAD
-    >>> nmea_latitude(53.144023333333337)
-    ('5308.6414', 'N')
-
     :param float latitude: Latitude to convert
-=======
-    :type latitude: ``float`` or coercible to ``float``
-    :param latitude: Latitude to convert
->>>>>>> 9785f0a9
     :rtype: ``tuple``
     :return: NMEA-formatted latitude values
 
@@ -77,15 +55,7 @@
 def nmea_longitude(longitude):
     """Generate a NMEA-formatted longitude pair.
 
-<<<<<<< HEAD
-    >>> nmea_longitude(-3.0154283333333334)
-    ('00300.9257', 'W')
-
     :param float longitude: Longitude to convert
-=======
-    :type longitude: ``float`` or coercible to ``float``
-    :param longitude: Longitude to convert
->>>>>>> 9785f0a9
     :rtype: ``tuple``
     :return: NMEA-formatted longitude values
 
@@ -97,18 +67,8 @@
 def parse_latitude(latitude, hemisphere):
     """Parse a NMEA-formatted latitude pair.
 
-<<<<<<< HEAD
-    >>> parse_latitude("5308.6414", "N")
-    53.14402333333334
-
     :param str latitude: Latitude in DDMM.MMMM
     :param str hemisphere: North or South
-=======
-    :type latitude: ``str``
-    :param latitude: Latitude in DDMM.MMMM
-    :type hemisphere: ``str``
-    :param hemisphere: North or South
->>>>>>> 9785f0a9
     :rtype: ``float``
     :return: Decimal representation of latitude
 
@@ -124,18 +84,8 @@
 def parse_longitude(longitude, hemisphere):
     """Parse a NMEA-formatted longitude pair.
 
-<<<<<<< HEAD
-    >>> parse_longitude("00300.9257", "W")
-    -3.0154283333333334
-
     :param str longitude: Longitude in DDDMM.MMMM
     :param str hemisphere: East or West
-=======
-    :type longitude: ``str``
-    :param longitude: Longitude in DDDMM.MMMM
-    :type hemisphere: ``str``
-    :param hemisphere: East or West
->>>>>>> 9785f0a9
     :rtype: ``float``
     :return: Decimal representation of longitude
 
@@ -167,34 +117,11 @@
     def __init__(self, latitude, longitude, time, status, mode=None):
         """Initialise a new ``LoranPosition`` object.
 
-<<<<<<< HEAD
-        >>> from dtopt import NORMALIZE_WHITESPACE
-        >>> LoranPosition(53.1440233333, -3.01542833333,
-        ...               datetime.time(14, 20, 58, 14), True, None)
-        LoranPosition(53.1440233333, -3.01542833333,
-                      datetime.time(14, 20, 58, 14), True, None)
-        >>> LoranPosition(53.1440233333, -3.01542833333,
-        ...               datetime.time(14, 20, 58, 14), True, "A")
-        LoranPosition(53.1440233333, -3.01542833333,
-                      datetime.time(14, 20, 58, 14), True, 'A')
-
         :param float latitude: Fix's latitude
         :param float longitude: Fix's longitude
         :param datetime.time time: Time the fix was taken
         :param bool status: Whether the data is active
         :param str mode: Type of reading
-=======
-        :type latitude: ``float`` or coercible to ``float``
-        :param latitude: Fix's latitude
-        :type longitude: ``float`` or coercible to ``float``
-        :param longitude: Fix's longitude
-        :type time: :class:`datetime.time`
-        :param time: Time the fix was taken
-        :type status: ``bool``
-        :param status: Whether the data is active
-        :type mode: ``str``
-        :param mode: Type of reading
->>>>>>> 9785f0a9
 
         """
         super(LoranPosition, self).__init__(latitude, longitude)
@@ -205,20 +132,7 @@
     def __str__(self, talker="GP"):
         """Pretty printed position string.
 
-<<<<<<< HEAD
-        >>> from dtopt import NORMALIZE_WHITESPACE  # For \r handling
-        >>> print(LoranPosition(53.1440233333, -3.01542833333,
-        ...                     datetime.time(14, 20, 58), True, None))
-        $GPGLL,5308.6414,N,00300.9257,W,142058.00,A*1F
-        >>> print(LoranPosition(53.1440233333, -3.01542833333,
-        ...                     datetime.time(14, 20, 58), True, "A"))
-        $GPGLL,5308.6414,N,00300.9257,W,142058.00,A,A*72
-
         :param str talker: Talker ID
-=======
-        :type talker: ``str``
-        :param talker: Talker ID
->>>>>>> 9785f0a9
         :rtype: ``str``
         :return: Human readable string representation of ``Position`` object
 
@@ -249,18 +163,7 @@
     def parse_elements(elements):
         """Parse position data elements.
 
-<<<<<<< HEAD
-        >>> from dtopt import NORMALIZE_WHITESPACE
-        >>> LoranPosition.parse_elements(["52.32144", "N", "00300.9257", "W",
-        ...                               "14205914", "A"])
-        LoranPosition(52.0053573333, -3.01542833333,
-                      datetime.time(14, 20, 59, 140000), True, None)
-
         :param list elements: Data values for fix
-=======
-        :type elements: ``list``
-        :param elements: Data values for fix
->>>>>>> 9785f0a9
         :rtype: ``Fix``
         :return: Fix object representing data
 
@@ -295,15 +198,6 @@
                  variation, mode=None):
         """Initialise a new ``Position`` object.
 
-<<<<<<< HEAD
-        >>> from dtopt import NORMALIZE_WHITESPACE
-        >>> Position(datetime.time(14, 20, 58), True, 53.1440233333,
-        ...          -3.01542833333, 109394.7, 202.9,
-        ...          datetime.date(2007, 11, 19), 5.0)
-        Position(datetime.time(14, 20, 58), True, 53.1440233333,
-                 -3.01542833333, 109394.7, 202.9, datetime.date(2007, 11, 19),
-                 5.0, None)
-
         :param datetime.time time: Time the fix was taken
         :param bool status: Whether the data is active
         :param float latitude: Fix's latitude
@@ -313,26 +207,6 @@
         :param datetime.date date: Date when position was taken
         :param float variation: Magnetic variation
         :param str mode: Type of reading
-=======
-        :type time: :class:`datetime.time`
-        :param time: Time the fix was taken
-        :type status: ``bool``
-        :param status: Whether the data is active
-        :type latitude: ``float`` or coercible to ``float``
-        :param latitude: Fix's latitude
-        :type longitude: ``float`` or coercible to ``float``
-        :param longitude: Fix's longitude
-        :type speed: ``float`` or coercible to ``float``
-        :param speed: Ground speed
-        :type track: ``float`` or coercible to ``float``
-        :param track: Track angle
-        :type date: :class:`datetime.date`
-        :param date: Date when position was taken
-        :type variation: ``float`` or coercible to ``float``
-        :param variation: Magnetic variation
-        :type mode: ``str``
-        :param mode: Type of reading
->>>>>>> 9785f0a9
 
         """
         super(Position, self).__init__(latitude, longitude)
@@ -382,25 +256,7 @@
     def parse_elements(elements):
         """Parse position data elements.
 
-<<<<<<< HEAD
-        >>> from dtopt import NORMALIZE_WHITESPACE
-        >>> Position.parse_elements(["142058", "A", "5308.6414", "N",
-        ...                          "00300.9257", "W", "109394.7", "202.9",
-        ...                          "191107", "5", "E", "A"])
-        Position(datetime.time(14, 20, 58), True, 53.1440233333,
-                 -3.01542833333, 109394.7, 202.9, datetime.date(2007, 11, 19),
-                 5.0, 'A')
-        >>> Position.parse_elements(["142100", "A", "5200.9000", "N",
-        ...                          "00316.6600", "W", "123142.7", "188.1",
-        ...                          "191107", "5", "E", "A"])
-        Position(datetime.time(14, 21), True, 52.015, -3.27766666667, 123142.7,
-                 188.1, datetime.date(2007, 11, 19), 5.0, 'A')
-
         :param list elements: Data values for position
-=======
-        :type elements: ``list``
-        :param elements: Data values for position
->>>>>>> 9785f0a9
         :rtype: ``Position``
         :return: Position object representing data
 
@@ -457,17 +313,6 @@
                  dgps_station=None, mode=None):
         """Initialise a new ``Fix`` object.
 
-<<<<<<< HEAD
-        >>> from dtopt import NORMALIZE_WHITESPACE
-        >>> Fix(datetime.time(14, 20, 27), 52.1380333333, -2.56861166667, 1, 4,
-        ...     5.6, 1052.3, 34.5)
-        Fix(datetime.time(14, 20, 27), 52.1380333333, -2.56861166667, 1, 4,
-            5.6, 1052.3, 34.5, None, None, None)
-        >>> Fix(datetime.time(14, 20, 27), 52.1380333333, -2.56861166667, 1, 4,
-        ...     5.6, 1052.3, 34.5, 12, 4, None)
-        Fix(datetime.time(14, 20, 27), 52.1380333333, -2.56861166667, 1, 4,
-            5.6, 1052.3, 34.5, 12, 4, None)
-
         :param datetime.time time: Time the fix was taken
         :param float latitude: Fix's latitude
         :param float longitude: Fix's longitude
@@ -479,30 +324,6 @@
         :param float dgps_delta: Number of seconds since last DGPS sync
         :param int dgps_station: Identifier of the last synced DGPS station
         :param str mode: Type of reading
-=======
-        :type time: :class:`datetime.time`
-        :param time: Time the fix was taken
-        :type latitude: ``float`` or coercible to ``float``
-        :param latitude: Fix's latitude
-        :type longitude: ``float`` or coercible to ``float``
-        :param longitude: Fix's longitude
-        :type quality: ``int``
-        :param quality: Mode under which the fix was taken
-        :type satellites: ``int``
-        :param satellites: Number of tracked satellites
-        :type dilution: ``float``
-        :param dilution: Horizontal dilution at reported position
-        :type altitude: ``float`` or coercible to ``float``
-        :param altitude: Altitude above MSL
-        :type geoid_delta: ``float`` or coercible to ``float``
-        :param geoid_delta: Height of geoid's MSL above WGS84 ellipsoid
-        :type dgps_delta: ``float`` or coercible to ``float``
-        :param dgps_delta: Number of seconds since last DGPS sync
-        :type dgps_station: ``int``
-        :param dgps_station: Identifier of the last synced DGPS station
-        :type mode: ``str``
-        :param mode: Type of reading
->>>>>>> 9785f0a9
 
         """
         super(Fix, self).__init__(latitude, longitude)
@@ -552,24 +373,7 @@
     def parse_elements(elements):
         """Parse essential fix's data elements.
 
-<<<<<<< HEAD
-        >>> from dtopt import NORMALIZE_WHITESPACE
-        >>> Fix.parse_elements(["142058", "5308.6414", "N", "00300.9257", "W",
-        ...                     "1", "04", "5.6", "1374.6", "M", "34.5", "M",
-        ...                     "", ""])
-        Fix(datetime.time(14, 20, 58), 53.1440233333, -3.01542833333, 1, 4,
-            5.6, 1374.6, 34.5, None, None, None)
-        >>> Fix.parse_elements(["142100", "5200.9000", "N", "00316.6600", "W",
-        ...                     "1", "04", "5.6", "1000.0", "M", "34.5", "M",
-        ...                     "", ""])
-        Fix(datetime.time(14, 21), 52.015, -3.27766666667, 1, 4, 5.6, 1000.0,
-            34.5, None, None, None)
-
         :param list elements: Data values for fix
-=======
-        :type elements: ``list``
-                Data values for fix
->>>>>>> 9785f0a9
         :rtype: ``Fix``
         :return: Fix object representing data
 
@@ -625,21 +429,9 @@
     def __init__(self, latitude, longitude, name):
         """Initialise a new ``Waypoint`` object.
 
-<<<<<<< HEAD
-        >>> Waypoint(52.015, -0.221, "Home")
-        Waypoint(52.015, -0.221, 'HOME')
-
         :param float latitude: Waypoint's latitude
         :param float longitude: Waypoint's longitude
         :param str name: Comment for waypoint
-=======
-        :type latitude: ``float`` or coercible to ``float``
-        :param latitude: Waypoint's latitude
-        :type longitude: ``float`` or coercible to ``float``
-        :param longitude: Waypoint's longitude
-        :type name: ``str``
-        :param name: Comment for waypoint
->>>>>>> 9785f0a9
 
         """
         super(Waypoint, self).__init__(latitude, longitude)
@@ -667,16 +459,7 @@
     def parse_elements(elements):
         """Parse waypoint data elements.
 
-<<<<<<< HEAD
-        >>> Waypoint.parse_elements(["5200.9000", "N", "00013.2600", "W",
-        ...                          "HOME"])
-        Waypoint(52.015, -0.221, 'HOME')
-
         :param list elements: Data values for fix
-=======
-        :type elements: ``list``
-        :param elements: Data values for fix
->>>>>>> 9785f0a9
         :rtype: ``Waypoint``
         :return: ``Waypoint`` object representing data
 

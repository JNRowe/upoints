--- conflicted
+++ resolved
@@ -42,15 +42,6 @@
                  crange, samples, created, updated):
         """Initialise a new ``Cell`` object.
 
-<<<<<<< HEAD
-        >>> from dtopt import NORMALIZE_WHITESPACE
-        >>> Cell(4, 52.015, -0.221, 21, 46, 40000, 10, 0, 1,
-        ...      datetime.datetime(2008, 4, 15, 15, 21, 35),
-        ...      datetime.datetime(2008, 4, 15, 15, 28, 49))
-        Cell(4, 52.015, -0.221, 21, 46, 40000, 10, 0, 1,
-             datetime.datetime(2008, 4, 15, 15, 21, 35),
-             datetime.datetime(2008, 4, 15, 15, 28, 49))
-
         :param int ident: OpenCellID database identifier
         :param float latitude: Cell's latitude
         :param float longitude: Cell's longitude
@@ -62,30 +53,6 @@
         :param int samples: Number of samples for the cell
         :param datetime.datetime created: Date the cell was first entered
         :param datetime.datetime updated: Date of the last update
-=======
-        :type ident : ``int``
-        :param OpenCellID database identifier
-        :type latitude : ``float``
-        :param Cell's latitude
-        :type longitude : ``float``
-        :param Cell's longitude
-        :type mcc : ``int``
-        :param Cell's country code
-        :type mnc : ``int``
-        :param Cell's network code
-        :type lac : ``int``
-        :param Cell's local area code
-        :type cellid : ``int``
-        :param Cell's identifier
-        :type crange : ``int``
-        :param Cell's range
-        :type samples : ``int``
-        :param Number of samples for the cell
-        :type created : :class:`datetime.datetime`
-        :param Date the cell was first entered
-        :type updated : :class:`datetime.datetime`
-        :param Date of the last update
->>>>>>> 9785f0a9
 
         """
         super(Cell, self).__init__(latitude, longitude)
@@ -106,17 +73,6 @@
 
            :class:`point.Point`
 
-<<<<<<< HEAD
-        >>> from dtopt import NORMALIZE_WHITESPACE
-        >>> print(Cell(4, 52.015, -0.221, 21, 46, 40000, 10, 0, 1,
-        ...       datetime.datetime(2008, 4, 15, 15, 21, 35),
-        ...       datetime.datetime(2008, 4, 15, 15, 28, 49)))
-        4,52.0150000000000,-0.2210000000000,21,46,40000,10,0,1,
-        2008-04-15 15:21:35,2008-04-15 15:28:49
-
-=======
-        :type mode: any
->>>>>>> 9785f0a9
         :param mode: For compatibility with parent class
         :rtype: ``str``
         :return: OpenCellID.org-style string representation of ``Cell`` object

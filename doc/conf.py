--- conflicted
+++ resolved
@@ -32,12 +32,8 @@
 
 extensions = \
     ['sphinx.ext.%s' % ext for ext in ['autodoc', 'coverage', 'doctest',
-<<<<<<< HEAD
-                                       'intersphinx', 'todo', 'viewcode']] \
-=======
                                        'intersphinx', 'napoleon', 'todo',
                                        'viewcode']] \
->>>>>>> f769822b
     + ['sphinxcontrib.%s' % ext for ext in []]
 
 # Only activate spelling, if it is installed.  It is not required in the

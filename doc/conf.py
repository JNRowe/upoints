#
"""conf - Sphinx configuration information."""
# Copyright © 2008-2017  James Rowe <jnrowe@gmail.com>
#
# This file is part of upoints.
#
# upoints is free software: you can redistribute it and/or modify it under the
# terms of the GNU General Public License as published by the Free Software
# Foundation, either version 3 of the License, or (at your option) any later
# version.
#
# upoints is distributed in the hope that it will be useful, but WITHOUT ANY
# WARRANTY; without even the implied warranty of MERCHANTABILITY or FITNESS FOR
# A PARTICULAR PURPOSE.  See the GNU General Public License for more details.
#
# You should have received a copy of the GNU General Public License along with
# upoints.  If not, see <http://www.gnu.org/licenses/>.

import os
import sys
from contextlib import suppress
<<<<<<< HEAD
from pathlib import Path
from subprocess import CalledProcessError, PIPE, run
=======
from subprocess import (CalledProcessError, PIPE, run)
>>>>>>> 1adf6b10

root_dir = Path(__file__).parent.parents[2]
sys.path.insert(0, str(root_dir))

import upoints  # NOQA: E402

on_rtd = os.getenv('READTHEDOCS')
if not on_rtd:
    import sphinx_rtd_theme

# General configuration {{{
extensions = \
<<<<<<< HEAD
    [f'sphinx.ext.{ext}'
     for ext in ['autodoc', 'coverage', 'doctest', 'extlinks', 'intersphinx',
                 'napoleon', 'todo', 'viewcode']] \
    + [f'sphinxcontrib.{ext}' for ext in []] \
    + ['sphinx_click.ext', ]

if not on_rtd:
    # Showing document build durations is only valuable when writing, so we’ll
    # only enable it locally
    extensions.append('sphinx.ext.duration')
    # Only activate spelling if it is installed.  It is not required in the
    # general case and we don’t have the granularity to describe this in a
    # clean way
    try:
        from sphinxcontrib import spelling  # NOQA: F401
    except ImportError:
        pass
    else:
        extensions.append('sphinxcontrib.spelling')

rst_epilog = """
.. |PyPI| replace:: :abbr:`PyPI (Python Package Index)`
.. |modref| replace:: :mod:`upoints`
"""

default_role = 'any'

needs_sphinx = '2.4'

nitpicky = True
# }}}

# Project information {{{
project = 'upoints'
=======
    [f'sphinx.ext.{ext}' for ext in ['autodoc', 'coverage', 'doctest',
                                     'intersphinx', 'napoleon', 'todo',
                                     'viewcode']] \
    + [f'sphinxcontrib.{ext}' for ext in []]

# Only activate spelling, if it is installed.  It is not required in the
# general case and we don't have the granularity to describe this in a clean
# way
try:
    from sphinxcontrib import spelling  # NOQA
except ImportError:
    pass
else:
    extensions.append('sphinxcontrib.spelling')

master_doc = 'index'
source_suffix = '.rst'

project = u'upoints'
>>>>>>> 1adf6b10
author = 'James Rowe'
copyright = f'2007-2020  {author}'

version = '{major}.{minor}'.format_map(upoints._version.dict)
release = upoints._version.dotted

rst_prolog = """
.. |ISO| replace:: :abbr:`ISO (International Organization for Standardization)`
"""

modindex_common_prefix = [
    'upoints.',
]

trim_footnote_reference_space = True
# }}}

# Options for HTML output {{{
# readthedocs.org handles this setup for their builds, but it is nice to see
# approximately correct builds on the local system too
if not on_rtd:
    html_theme = 'sphinx_rtd_theme'
    html_theme_path = [
        sphinx_rtd_theme.get_html_theme_path(),
    ]

with suppress(CalledProcessError):
<<<<<<< HEAD
    proc = run(
        ['git', 'log', '--pretty=format:%ad [%h]', '--date=short', '-n1'],
        stdout=PIPE)
=======
    proc = run(['git', 'log', '--pretty=format:%ad [%h]', '--date=short',
                '-n1'], stdout=PIPE)
>>>>>>> 1adf6b10
    html_last_updated_fmt = proc.stdout.decode()

html_baseurl = 'https://upoints.readthedocs.io/'

html_copy_source = False
# }}}

# Options for manual page output {{{
man_pages = [('edist.1', 'edist', 'upoints Documentation', [
    'James Rowe',
], 1)]
# }}}

# autodoc extension settings {{{
autoclass_content = 'both'
autodoc_default_options = {
    'members': None,
}
# }}}

<<<<<<< HEAD
# coverage extension settings {{{
coverage_write_headline = False
# }}}
=======
# intersphinx extension settings
intersphinx_mapping = {k: (v, os.getenv(f'SPHINX_{k.upper()}_OBJECTS'))
                       for k, v in {
                           'python': 'http://docs.python.org/',
}.items()}
>>>>>>> 1adf6b10

# extlinks extension settings {{{
extlinks = {
    'pypi': ('https://pypi.org/project/%s/', ''),
}
# }}}

# intersphinx extension settings {{{
intersphinx_mapping = {
    k: (v, os.getenv(f'SPHINX_{k.upper()}_OBJECTS'))
    for k, v in {
        'python': 'https://docs.python.org/3/',
    }.items()
}
# }}}

# napoleon extension settings {{{
napoleon_numpy_docstring = False
# }}}

# spelling extension settings {{{
spelling_ignore_acronyms = False
spelling_lang = 'en_GB'
spelling_word_list_filename = 'wordlist.txt'
spelling_ignore_python_builtins = False
spelling_ignore_importable_modules = False
# }}}

# todo extension settings {{{
todo_include_todos = True
# }}}<|MERGE_RESOLUTION|>--- conflicted
+++ resolved
@@ -19,12 +19,8 @@
 import os
 import sys
 from contextlib import suppress
-<<<<<<< HEAD
 from pathlib import Path
 from subprocess import CalledProcessError, PIPE, run
-=======
-from subprocess import (CalledProcessError, PIPE, run)
->>>>>>> 1adf6b10
 
 root_dir = Path(__file__).parent.parents[2]
 sys.path.insert(0, str(root_dir))
@@ -37,7 +33,6 @@
 
 # General configuration {{{
 extensions = \
-<<<<<<< HEAD
     [f'sphinx.ext.{ext}'
      for ext in ['autodoc', 'coverage', 'doctest', 'extlinks', 'intersphinx',
                  'napoleon', 'todo', 'viewcode']] \
@@ -72,27 +67,7 @@
 
 # Project information {{{
 project = 'upoints'
-=======
-    [f'sphinx.ext.{ext}' for ext in ['autodoc', 'coverage', 'doctest',
-                                     'intersphinx', 'napoleon', 'todo',
-                                     'viewcode']] \
-    + [f'sphinxcontrib.{ext}' for ext in []]
 
-# Only activate spelling, if it is installed.  It is not required in the
-# general case and we don't have the granularity to describe this in a clean
-# way
-try:
-    from sphinxcontrib import spelling  # NOQA
-except ImportError:
-    pass
-else:
-    extensions.append('sphinxcontrib.spelling')
-
-master_doc = 'index'
-source_suffix = '.rst'
-
-project = u'upoints'
->>>>>>> 1adf6b10
 author = 'James Rowe'
 copyright = f'2007-2020  {author}'
 
@@ -120,14 +95,8 @@
     ]
 
 with suppress(CalledProcessError):
-<<<<<<< HEAD
-    proc = run(
-        ['git', 'log', '--pretty=format:%ad [%h]', '--date=short', '-n1'],
-        stdout=PIPE)
-=======
     proc = run(['git', 'log', '--pretty=format:%ad [%h]', '--date=short',
                 '-n1'], stdout=PIPE)
->>>>>>> 1adf6b10
     html_last_updated_fmt = proc.stdout.decode()
 
 html_baseurl = 'https://upoints.readthedocs.io/'
@@ -148,17 +117,15 @@
 }
 # }}}
 
-<<<<<<< HEAD
 # coverage extension settings {{{
 coverage_write_headline = False
 # }}}
-=======
+
 # intersphinx extension settings
 intersphinx_mapping = {k: (v, os.getenv(f'SPHINX_{k.upper()}_OBJECTS'))
                        for k, v in {
                            'python': 'http://docs.python.org/',
 }.items()}
->>>>>>> 1adf6b10
 
 # extlinks extension settings {{{
 extlinks = {

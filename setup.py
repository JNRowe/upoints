--- conflicted
+++ resolved
@@ -69,10 +69,6 @@
         'Topic :: Utilities',
     ],
     obsoletes=['earth_distance'],
-<<<<<<< HEAD
+    install_requires=['aaargh', ],
     tests_require=['nose2', 'expecter'],
-=======
-    install_requires=['aaargh', ],
-    tests_require=['nose2', 'expect'],
->>>>>>> 48847c93
 )
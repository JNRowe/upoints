--- conflicted
+++ resolved
@@ -201,50 +201,6 @@
         from_iso6709('+35.658632+1/')
 
 
-<<<<<<< HEAD
-def test_to_iso6709_wiki_page():
-    # The following tests are from the examples contained in the wikipedia
-    # ISO 6709 page(http://en.wikipedia.org/wiki/ISO_6709)
-
-    #  Atlantic Ocean
-    expect(to_iso6709(0.0, -25.0, None, 'd')) == '+00-025/'
-    #  France
-    expect(to_iso6709(46.0, 2.0, None, 'd')) == '+46+002/'
-    #  Paris
-    expect(to_iso6709(48.866666666666667, 2.3333333333333335, None, 'dm')) == \
-        '+4852+00220/'
-
-    # FIXME
-    #  The following test is skipped, because the example from wikipedia
-    #  uses differing precision widths for latitude and longitude. Also,
-    #  that degree of formatting flexibility is not seen anywhere else and
-    #  adds very little.
-    #  Eiffel Tower
-    # expect(to_iso6709(48.857700000000001, 2.2949999999999999, None)) == \
-    #    '+48.8577+002.295/'
-
-    #  Mount Everest
-    expect(to_iso6709(27.5916, 86.563999999999993, 8850.0)) == \
-        '+27.5916+086.5640+8850/'
-    #  North Pole
-    expect(to_iso6709(90.0, 0.0, None, 'd')) == '+90+000/'
-    #  Pacific Ocean
-    expect(to_iso6709(0.0, -160.0, None, 'd')) == '+00-160/'
-    #  South Pole
-    expect(to_iso6709(-90.0, 0.0, 2800.0, 'd')) == '-90+000+2800/'
-    #  United States
-    expect(to_iso6709(38.0, -97.0, None, 'd')) == '+38-097/'
-    #  New York City
-    expect(to_iso6709(40.75, -74.0, None, precision=2)) == '+40.75-074.00/'
-    #  Statue of Liberty
-    expect(to_iso6709(40.689399999999999, -74.044700000000006, None)) == \
-        '+40.6894-074.0447/'
-
-
-def test_to_iso6709_location_page():
-    # The following tests are from the Latitude, Longitude and Altitude format
-    # for geospatial information page
-=======
 @params(
     ((0.0, -25.0, None, 'd'), '+00-025/'),  # Atlantic Ocean
     ((46.0, 2.0, None, 'd'), '+46+002/'),  # France
@@ -279,7 +235,6 @@
 def test_to_iso6709_location_page(args, kwargs, result):
     # These tests are from the Latitude, Longitude and Altitude format for
     # geospatial information page
->>>>>>> 95b2fc33
     # (http://www.w3.org/2005/Incubator/geo/Wiki/LatitudeLongitudeAltitude)
 
     expect(to_iso6709(*args, **kwargs)) == result
@@ -362,18 +317,6 @@
 def test_sun_set_zone():
     expect(sun_rise_set(52.015, -0.221, datetime.date(2007, 6, 15), 'set',
                         60)) == datetime.time(21, 22)
-<<<<<<< HEAD
-    expect(sun_rise_set(52.015, -0.221, datetime.date(1993, 12, 11))) == \
-        datetime.time(7, 58)
-    expect(sun_rise_set(52.015, -0.221, datetime.date(1993, 12, 11),
-                        'set')) == datetime.time(15, 49)
-    expect(sun_rise_set(89, 0, datetime.date(2007, 12, 21))) is None
-    expect(sun_rise_set(52.015, -0.221, datetime.date(2007, 2, 21))) == \
-        datetime.time(7, 4)
-    expect(sun_rise_set(52.015, -0.221, datetime.date(2007, 1, 21))) == \
-        datetime.time(7, 56)
-=======
->>>>>>> 95b2fc33
 
 
 @params(

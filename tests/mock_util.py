--- conflicted
+++ resolved
@@ -37,18 +37,11 @@
 def isfile(path):
     """Mock ``isfile`` to check existence of test files.
 
-<<<<<<< HEAD
-    :type path: str
-    :param path: File to check for existence
-    :rtype: `bool`
-    :return: `True` if file exists, `False` otherwise
-=======
     Args:
         path (str): File to check for existence
 
     Returns:
         bool: `True` if file exists
->>>>>>> f769822b
     """
     filename = os.path.basename(path)
     try:
@@ -61,13 +54,6 @@
 def _get_test_file(filename):
     """Open a test data file.
 
-<<<<<<< HEAD
-    :type filename: str
-    :param filename: Basename of the test data to open
-    :rtype: `file`
-    :return: Test data
-    :raise IOError: When the file can't be opened for reading
-=======
     Args:
         filename (str): Basename of the test data to open
 
@@ -76,7 +62,6 @@
 
     Raises:
         IOError: When the file can't be opened for reading
->>>>>>> f769822b
     """
     if isfile(filename):
         return __builtin__.open(os.path.join(BASEDIR, 'data', filename))
@@ -92,17 +77,6 @@
 def open(filename, mode='rb'):
     """Mock ``open`` function to open test data files.
 
-<<<<<<< HEAD
-    :Parameters:
-        filename : `str`
-            File to simulate, basename is used as local file name
-        mode : `str`
-            Valid `file` mode string
-    :rtype: `file`
-    :return: File object opened from test data directory, or
-        ``StringIO.StringIO`` object if a writable file is expected
-    :raise NotImplementedError: When attempting to use an unhandled file mode
-=======
     Args:
         filename (str): File to simulate, basename is used as local file name
         mode (str): Valid `file` mode string
@@ -113,7 +87,6 @@
 
     Raises:
         NotImplementedError: When attempting to use an unhandled file mode
->>>>>>> f769822b
     """
     if 'r' in mode:
         return _get_test_file(os.path.basename(filename))
